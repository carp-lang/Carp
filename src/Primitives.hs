--- conflicted
+++ resolved
@@ -16,11 +16,8 @@
 import Info
 import Interfaces
 import Lookup
-<<<<<<< HEAD
 import qualified Map as Map
-=======
 import Managed
->>>>>>> 6f7aeaff
 import qualified Meta as Meta
 import Obj
 import PrimitiveError
