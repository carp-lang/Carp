module Primitives where

import Control.Monad (unless, when, foldM)
import Control.Monad.IO.Class (liftIO)
import Data.List (foldl')
import qualified Data.Map as Map
import Data.Maybe (fromMaybe)
import Data.Either (isRight)

import ColorText
import Commands
import Constraints
import Deftype
import Emit
import Lookup
import Obj
import Sumtypes
import TypeError
import Types
import Util
import Template
import ToTemplate
import Info

import Debug.Trace

found ctx binder =
  liftIO $ do putStrLnWithColor White (show binder)
              return (ctx, dynamicNil)

makePrim :: String -> Int -> String -> String -> Primitive -> (String, Binder)
makePrim name arity doc example callback =
  makePrim' name (Just arity) doc example callback

makeVarPrim :: String -> String -> String -> Primitive -> (String, Binder)
makeVarPrim name doc example callback =
  makePrim' name Nothing doc example callback

argumentErr :: Context -> String -> String -> String -> XObj -> IO (Context, Either EvalError XObj)
argumentErr ctx fun ty number actual =
  return (evalError ctx (
            "`" ++ fun ++ "` expected " ++ ty ++ " as its " ++ number ++
            " argument, but got `" ++ pretty actual ++ "`") (info actual))

makePrim' :: String -> Maybe Int -> String -> String -> Primitive -> (String, Binder)
makePrim' name maybeArity docString example callback =
  let path = SymPath [] name
      prim = XObj (Lst [ XObj (Primitive (PrimitiveFunction wrapped)) (Just dummyInfo) Nothing
                       , XObj (Sym path Symbol) Nothing Nothing
                       ])
            (Just dummyInfo) (Just DynamicTy)
      meta = MetaData (Map.insert "doc" (XObj (Str doc) Nothing Nothing) Map.empty)
  in (name, Binder meta prim)
  where wrapped =
          case maybeArity of
            Just a ->
              \x c l ->
                let ll = length l
                in (if ll /= a then err x c a ll else callback x c l)
            Nothing -> callback
        err :: XObj -> Context -> Int -> Int -> IO (Context, Either EvalError XObj)
        err x ctx a l =
          return (evalError ctx (
            "The primitive `" ++ name ++ "` expected " ++ show a ++
            " arguments, but got " ++ show l ++ ".\n\n" ++ exampleUsage) (info x))
        doc = docString ++ "\n\n" ++ exampleUsage
        exampleUsage = "Example Usage:\n```\n" ++ example ++ "\n```\n"

primitiveFile :: Primitive
primitiveFile x@(XObj _ i t) ctx [] =
  case i of
    Just info -> return (ctx, Right (XObj (Str (infoFile info)) i t))
    Nothing ->
      return (evalError ctx ("No information about object " ++ pretty x) (info x))
primitiveFile x@(XObj _ i t) ctx [XObj _ mi _] =
  case mi of
    Just info -> return (ctx, Right (XObj (Str (infoFile info)) i t))
    Nothing ->
      return (evalError ctx ("No information about object " ++ pretty x) (info x))
primitiveFile x@(XObj _ i t) ctx args =
  return (
    evalError ctx
      ("`file` expected 0 or 1 arguments, but got " ++ show (length args))
      (info x))

primitiveLine :: Primitive
primitiveLine x@(XObj _ i t) ctx [] =
  case i of
    Just info -> return (ctx, Right (XObj (Num IntTy (fromIntegral (infoLine info))) i t))
    Nothing ->
      return (evalError ctx ("No information about object " ++ pretty x) (info x))
primitiveLine x@(XObj _ i t) ctx [XObj _ mi _] =
  case mi of
    Just info -> return (ctx, Right (XObj (Num IntTy (fromIntegral (infoLine info))) i t))
    Nothing ->
      return (evalError ctx ("No information about object " ++ pretty x) (info x))
primitiveLine x@(XObj _ i t) ctx args =
  return (
    evalError ctx
      ("`line` expected 0 or 1 arguments, but got " ++ show (length args))
      (info x))

primitiveColumn :: Primitive
primitiveColumn x@(XObj _ i t) ctx [] =
  case i of
    Just info -> return (ctx, Right (XObj (Num IntTy (fromIntegral (infoColumn info))) i t))
    Nothing ->
      return (evalError ctx ("No information about object " ++ pretty x) (info x))
primitiveColumn x@(XObj _ i t) ctx [XObj _ mi _] =
  case mi of
    Just info -> return (ctx, Right (XObj (Num IntTy (fromIntegral (infoColumn info))) i t))
    Nothing ->
      return (evalError ctx ("No information about object " ++ pretty x) (info x))
primitiveColumn x@(XObj _ i t) ctx args =
  return (
    evalError ctx
      ("`column` expected 0 or 1 arguments, but got " ++ show (length args))
      (info x))

primitiveImplements :: Primitive
primitiveImplements xobj ctx [x@(XObj (Sym interface@(SymPath _ _) _) _ _), i@(XObj (Sym impl@(SymPath _ _) _) _ _)] =
  let tyEnv = getTypeEnv . contextTypeEnv $ ctx
      global = contextGlobalEnv ctx
      def = lookupInEnv impl global
      inter = lookupInEnv interface tyEnv
  in case def of
     Just (_, Binder meta defobj) ->
       do
         case inter of
           Just _ -> return ()
           Nothing ->
             do putStrWithColor Blue ("[WARNING] The interface " ++ show interface ++ " implemented by " ++ show impl ++
                                      " at " ++ prettyInfoFromXObj xobj ++ " is not defined." ++
                                      " Did you define it using `definterface`?")
                putStrLnWithColor White "" -- To restore color for sure.
         case registerDefnOrDefInInterfaceIfNeeded ctx defobj interface of
           Left err ->
             do case contextExecMode ctx of
                  Check -> let fppl = projectFilePathPrintLength (contextProj ctx)
                           in  putStrLn (machineReadableInfoFromXObj fppl defobj ++ " " ++ err)
                  _ -> putStrLnWithColor Red err
                return $ evalError ctx err (info x)
           Right ctx' ->
             do currentImplementations <- primitiveMeta xobj ctx [i, XObj (Str "implements") (Just dummyInfo) (Just StringTy)]
                case snd currentImplementations of
                  Left err -> return $ (ctx, Left err)
                  Right old@(XObj (Lst impls) inf ty) ->
                    let newImpls = if x `elem` impls
                                   then old
                                   else XObj (Lst (x : impls)) inf (Just DynamicTy)
                        adjustedMeta = meta {getMeta = Map.insert "implements" newImpls (getMeta meta)}
                    in  return (ctx' {contextGlobalEnv = envInsertAt global (getPath defobj) (Binder adjustedMeta defobj)},
                               dynamicNil)
                  _ ->
                    let impls = XObj (Lst [x]) (Just dummyInfo) (Just DynamicTy)
                        adjustedMeta = meta {getMeta = Map.insert "implements" impls (getMeta meta)}
                    in  return (ctx' {contextGlobalEnv = envInsertAt global (getPath defobj) (Binder adjustedMeta defobj)},
                                 dynamicNil)
     -- If the implementation binding doesn't exist yet, set the implements
     -- meta. This enables specifying a function as an implementation before
     -- defining it.
     Nothing ->
       do
         case inter of
           Just _ -> return ()
           Nothing ->
             do putStrWithColor Blue ("[WARNING] The interface " ++ show interface ++ " implemented by " ++ show impl ++
                                      " at " ++ prettyInfoFromXObj xobj ++ " is not defined." ++
                                      " Did you define it using `definterface`?")
                putStrLnWithColor White "" -- To restore color for sure.
         primitiveMetaSet xobj ctx [i, XObj (Str "implements") (Just dummyInfo) (Just StringTy), XObj (Lst [x]) (Just dummyInfo) (Just DynamicTy)]
primitiveImplements xobj ctx [x, y] =
  return $ evalError ctx ("`implements` expects symbol arguments.") (info x)
primitiveImplements x@(XObj _ i t) ctx args =
  return $ evalError
    ctx ("`implements` expected 2 arguments, but got " ++ show (length args)) (info x)

registerInInterfaceIfNeeded :: Context -> SymPath -> SymPath -> Ty -> Either String Context
registerInInterfaceIfNeeded ctx path@(SymPath _ _) interface@(SymPath [] name) definitionSignature =
  let typeEnv = getTypeEnv (contextTypeEnv ctx)
  in case lookupInEnv interface typeEnv of
       Just (_, Binder _ (XObj (Lst [inter@(XObj (Interface interfaceSignature paths) ii it), isym]) i t)) ->
         if checkKinds interfaceSignature definitionSignature
<<<<<<< HEAD
           -- N.B. the xobjs aren't important here--we only care about types,
           -- thus we pass inter to all three xobj positions.
           then if isRight $ solve [Constraint interfaceSignature definitionSignature inter inter inter OrdInterfaceSym]
=======
           -- TODO: Constrain interfaces and implementations.
           -- The areUnifiable check alone is not sufficient. It will allow almost any
           -- function to implement an interface of (Fn [a] a), even a function
           -- such as ([String] Int) where the assignments clearly are not
           -- correct.
           then if areUnifiable interfaceSignature definitionSignature
>>>>>>> cf3cbbff
                then let updatedInterface = XObj (Lst [XObj (Interface interfaceSignature (addIfNotPresent path paths)) ii it, isym]) i t
                     in  return $ ctx { contextTypeEnv = TypeEnv (extendEnv typeEnv name updatedInterface) }
                else Left ("[INTERFACE ERROR] " ++ show path ++ " : " ++ show definitionSignature ++
                           " doesn't match the interface signature " ++ show interfaceSignature)
           else Left ("[INTERFACE ERROR] " ++ show path ++ ":" ++ " One or more types in the interface implementation " ++ show definitionSignature ++ " have kinds that do not match the kinds of the types in the interface signature " ++ show interfaceSignature ++ "\n" ++ "Types of the form (f a) must be matched by constructor types such as (Maybe a)")
       Just (_, Binder _ x) ->
         error ("Can't implement the non-interface '" ++ name ++ "' in the type environment: " ++ show x)
       Nothing -> return ctx

-- | Given an XObj and an interface path, ensure that a 'def' / 'defn' is
-- registered with the interface.
registerDefnOrDefInInterfaceIfNeeded :: Context -> XObj -> SymPath -> Either String Context
registerDefnOrDefInInterfaceIfNeeded ctx xobj interface =
  case xobj of
    XObj (Lst [XObj (Defn _) _ _, XObj (Sym path _) _ _, _, _]) _ (Just t) ->
      -- This is a function, does it belong to an interface?
      registerInInterfaceIfNeeded ctx path interface t
    XObj (Lst [XObj (Deftemplate _) _ _, XObj (Sym path _) _ _]) _ (Just t) ->
      -- Templates should also be registered.
      registerInInterfaceIfNeeded ctx path interface t
    XObj (Lst [XObj Def _ _, XObj (Sym path _) _ _, _]) _ (Just t) ->
      -- Global variables can also be part of an interface
      registerInInterfaceIfNeeded ctx path interface t
      -- So can externals!
    XObj (Lst [XObj (External _) _ _, XObj (Sym path _) _ _]) _ (Just t) ->
      registerInInterfaceIfNeeded ctx path interface t
      -- And instantiated/auto-derived type functions! (e.g. Pair.a)
    XObj (Lst [XObj (Instantiate _) _ _, XObj (Sym path _) _ _]) _ (Just t) ->
      registerInInterfaceIfNeeded ctx path interface t
    _ -> return ctx

define :: Bool -> Context -> XObj -> IO Context
define hidden ctx@(Context globalEnv _ typeEnv _ proj _ _ _) annXObj =
  let previousType =
        case lookupInEnv (getPath annXObj) globalEnv of
          Just (_, Binder _ found) -> ty found
          Nothing -> Nothing
      previousMeta = existingMeta globalEnv annXObj
      adjustedMeta = if hidden
                     then previousMeta { getMeta = Map.insert "hidden" trueXObj (getMeta previousMeta) }
                     else previousMeta
      fppl = projectFilePathPrintLength proj
  in case annXObj of
       XObj (Lst (XObj (Defalias _) _ _ : _)) _ _ ->
         return (ctx { contextTypeEnv = TypeEnv (envInsertAt (getTypeEnv typeEnv) (getPath annXObj) (Binder adjustedMeta annXObj)) })
       XObj (Lst (XObj (Deftype _) _ _ : _)) _ _ ->
         return (ctx { contextTypeEnv = TypeEnv (envInsertAt (getTypeEnv typeEnv) (getPath annXObj) (Binder adjustedMeta annXObj)) })
       XObj (Lst (XObj (DefSumtype _) _ _ : _)) _ _ ->
         return (ctx { contextTypeEnv = TypeEnv (envInsertAt (getTypeEnv typeEnv) (getPath annXObj) (Binder adjustedMeta annXObj)) })
       _ ->
         do when (projectEchoC proj) $
              putStrLn (toC All (Binder emptyMeta annXObj))
            case previousType of
              Just previousTypeUnwrapped ->
                unless (areUnifiable (forceTy annXObj) previousTypeUnwrapped) $
                  do putStrWithColor Blue ("[WARNING] Definition at " ++ prettyInfoFromXObj annXObj ++ " changed type of '" ++ show (getPath annXObj) ++
                                           "' from " ++ show previousTypeUnwrapped ++ " to " ++ show (forceTy annXObj))
                     putStrLnWithColor White "" -- To restore color for sure.
              Nothing -> return ()
            case Map.lookup "implements" (getMeta previousMeta) of
              Just (XObj (Lst interfaces) _ _) ->
                do let result = foldM (\ctx (xobj, interface) -> registerDefnOrDefInInterfaceIfNeeded ctx xobj interface) ctx (zip (cycle [annXObj]) (map getPath interfaces))
                   case result of
                     Left err ->
                       do case contextExecMode ctx of
                            Check ->
                              let fppl = projectFilePathPrintLength (contextProj ctx)
                              in putStrLn (machineReadableInfoFromXObj fppl annXObj ++ " " ++ err)
                            _ -> putStrLnWithColor Red err
                          return ctx
                     Right ctx' -> return (ctx' {contextGlobalEnv = envInsertAt globalEnv (getPath annXObj) (Binder adjustedMeta annXObj)})
              _ -> return (ctx {contextGlobalEnv = envInsertAt globalEnv (getPath annXObj) (Binder adjustedMeta annXObj)})

primitiveRegisterType :: Primitive
primitiveRegisterType _ ctx [XObj (Sym (SymPath [] t) _) _ _] =
  primitiveRegisterTypeWithoutFields ctx t Nothing
primitiveRegisterType _ ctx [x] =
  return (evalError ctx ("`register-type` takes a symbol, but it got " ++ pretty x) (info x))
primitiveRegisterType _ ctx [XObj (Sym (SymPath [] t) _) _ _, XObj (Str override) _ _] =
  primitiveRegisterTypeWithoutFields ctx t (Just override)
primitiveRegisterType _ ctx [x@(XObj (Sym (SymPath [] t) _) _ _), (XObj (Str override) _ _), members] =
  primitiveRegisterTypeWithFields ctx x t (Just override) members
primitiveRegisterType _ ctx [x@(XObj (Sym (SymPath [] t) _) _ _), members] =
  primitiveRegisterTypeWithFields ctx x t Nothing members
primitiveRegisterType _ ctx _ =
  return (evalError ctx (
    "I don't understand this usage of `register-type`.\n\n" ++
    "Valid usages :\n" ++
    "  (register-type Name)\n" ++
    "  (register-type Name [field0 Type, ...])\n" ++
    "  (register-type Name c-name)\n" ++
    "  (register-type Name c-name [field0 Type, ...]") Nothing)


primitiveRegisterTypeWithoutFields :: Context -> String -> (Maybe String) -> IO (Context, Either EvalError XObj)
primitiveRegisterTypeWithoutFields ctx t override = do
  let pathStrings = contextPath ctx
      typeEnv = contextTypeEnv ctx
      path = SymPath pathStrings t
      typeDefinition = XObj (Lst [XObj (ExternalType override) Nothing Nothing, XObj (Sym path Symbol) Nothing Nothing]) Nothing (Just TypeTy)
  return (ctx { contextTypeEnv = TypeEnv (extendEnv (getTypeEnv typeEnv) t typeDefinition) }, dynamicNil)

primitiveRegisterTypeWithFields :: Context -> XObj -> String -> (Maybe String) -> XObj -> IO (Context, Either EvalError XObj)
primitiveRegisterTypeWithFields ctx x t override members = do
  let pathStrings = contextPath ctx
      globalEnv = contextGlobalEnv ctx
      typeEnv = contextTypeEnv ctx
      path = SymPath pathStrings t
      preExistingModule = case lookupInEnv (SymPath pathStrings t) globalEnv of
                            Just (_, Binder _ (XObj (Mod found) _ _)) -> Just found
                            _ -> Nothing
  case bindingsForRegisteredType typeEnv globalEnv pathStrings t [members] Nothing preExistingModule of
    Left err -> return (makeEvalError ctx (Just err) (show err) (info x))
    Right (typeModuleName, typeModuleXObj, deps) -> do
      let typeDefinition = XObj (Lst [XObj (ExternalType override) Nothing Nothing, XObj (Sym path Symbol) Nothing Nothing]) Nothing (Just TypeTy)
          ctx' = (ctx { contextGlobalEnv = envInsertAt globalEnv (SymPath pathStrings typeModuleName) (Binder emptyMeta typeModuleXObj)
                      , contextTypeEnv = TypeEnv (extendEnv (getTypeEnv typeEnv) t typeDefinition)
                      })
      contextWithDefs <- liftIO $ foldM (define True) ctx' deps
      return (contextWithDefs, dynamicNil)

notFound :: Context -> XObj -> SymPath -> IO (Context, Either EvalError XObj)
notFound ctx x path =
  return (evalError ctx ("I can’t find the symbol `" ++ show path ++ "`") (info x))

primitiveInfo :: Primitive
primitiveInfo _ ctx [target@(XObj (Sym path@(SymPath _ name) _) _ _)] = do
  let env = contextEnv ctx
      typeEnv = contextTypeEnv ctx
  case path of
    SymPath [] _ ->
      -- First look in the type env, then in the global env:
      case lookupInEnv path (getTypeEnv typeEnv) of
        Nothing -> printer env True True (lookupInEnv path env)
        found -> do printer env True True found -- this will print the interface itself
                    printer env True False (lookupInEnv path env)-- this will print the locations of the implementers of the interface
    qualifiedPath ->
      case lookupInEnv path env of
        Nothing -> notFound ctx target path
        found -> printer env False True found
  where printer env allowLookupInALL errNotFound binderPair = do
          let proj = contextProj ctx
          case binderPair of
           Just (_, binder@(Binder metaData x@(XObj _ (Just i) _))) ->
             do liftIO $ putStrLn (show binder ++ "\nDefined at " ++ prettyInfo i)
                printDoc metaData proj x
           Just (_, binder@(Binder metaData x)) ->
             do liftIO $ print binder
                printDoc metaData proj x
           Nothing | allowLookupInALL ->
            case multiLookupALL name env of
                [] -> if errNotFound then notFound ctx target path else
                        return (ctx,  dynamicNil)
                binders -> do liftIO $
                                mapM_
                                  (\ (env, binder@(Binder metaData x@(XObj _ i _))) ->
                                     case i of
                                         Just i' -> do
                                          putStrLnWithColor White
                                                    (show binder ++ "\nDefined at " ++ prettyInfo i')
                                          _ <- printDoc metaData proj x
                                          return ()
                                         Nothing -> putStrLnWithColor White (show binder))
                                  binders
                              return (ctx, dynamicNil)
                   | errNotFound -> notFound ctx target path
                   | otherwise -> return (ctx, dynamicNil)
        printDoc metaData proj x = do
          case Map.lookup "doc" (getMeta metaData) of
            Just (XObj (Str val) _ _) -> liftIO $ putStrLn ("Documentation: " ++ val)
            Nothing -> return ()
          liftIO $ when (projectPrintTypedAST proj) $ putStrLnWithColor Yellow (prettyTyped x)
          return (ctx, dynamicNil)
primitiveInfo _ ctx [notName] =
  argumentErr ctx "info" "a name" "first" notName

dynamicOrMacroWith :: Context -> (SymPath -> [XObj]) -> Ty -> String -> XObj -> IO (Context, Either EvalError XObj)
dynamicOrMacroWith ctx producer ty name body = do
  let pathStrings = contextPath ctx
      globalEnv = contextGlobalEnv ctx
      path = SymPath pathStrings name
      elem = XObj (Lst (producer path)) (info body) (Just ty)
      meta = existingMeta globalEnv elem
  return (ctx { contextGlobalEnv = envInsertAt globalEnv path (Binder meta elem) }, dynamicNil)

primitiveType :: Primitive
primitiveType _ ctx [x@(XObj (Sym path@(SymPath [] name) _) _ _)] = do
  let env = contextGlobalEnv ctx
  case lookupInEnv path env of
    Just (_, binder) ->
      found ctx binder
    Nothing ->
      case multiLookupALL name env of
        [] ->
          notFound ctx x path
        binders ->
          liftIO $ do mapM_ (\(env, binder) -> putStrLnWithColor White (show binder)) binders
                      return (ctx, dynamicNil)
primitiveType _ ctx [x@(XObj (Sym qualifiedPath _) _ _)] = do
  let env = contextGlobalEnv ctx
  case lookupInEnv qualifiedPath env of
    Just (_, binder) -> found ctx binder
    Nothing -> notFound ctx x qualifiedPath
primitiveType _ ctx [x] =
  return (evalError ctx ("Can't get the type of non-symbol: " ++ pretty x) (info x))

primitiveMembers :: Primitive
primitiveMembers _ ctx [target] = do
  let env = contextEnv ctx
      typeEnv = contextTypeEnv ctx
      fppl = projectFilePathPrintLength (contextProj ctx)
  case bottomedTarget env target of
        XObj (Sym path@(SymPath _ name) _) _ _ ->
           case lookupInEnv path (getTypeEnv typeEnv) of
             Just (_, Binder _ (XObj (Lst [
               XObj (Deftype structTy) Nothing Nothing,
               XObj (Sym (SymPath pathStrings typeName) Symbol) Nothing Nothing,
               XObj (Arr members) _ _]) _ _))
               ->
                 return (ctx, Right (XObj (Arr (map (\(a, b) -> XObj (Lst [a, b]) Nothing Nothing) (pairwise members))) Nothing Nothing))
             Just (_, Binder _ (XObj (Lst (
               XObj (DefSumtype structTy) Nothing Nothing :
               XObj (Sym (SymPath pathStrings typeName) Symbol) Nothing Nothing :
               sumtypeCases)) _ _))
               ->
                 return (ctx, Right (XObj (Arr (concatMap getMembersFromCase sumtypeCases)) Nothing Nothing))
               where getMembersFromCase :: XObj -> [XObj]
                     getMembersFromCase (XObj (Lst members) _ _) =
                       map (\(a, b) -> XObj (Lst [a, b]) Nothing Nothing) (pairwise members)
                     getMembersFromCase x@(XObj (Sym sym _) _ _) =
                       [XObj (Lst [x, XObj (Arr []) Nothing Nothing]) Nothing Nothing]
                     getMembersFromCase (XObj x _ _) =
                       error ("Can't handle case " ++ show x)
             _ ->
               return (evalError ctx ("Can't find a struct type named '" ++ name ++ "' in type environment") (info target))
        _ -> return (evalError ctx ("Can't get the members of non-symbol: " ++ pretty target) (info target))
  where bottomedTarget env target =
          case target of
            XObj (Sym targetPath _) _ _ ->
              case lookupInEnv targetPath env of
                -- this is a trick: every type generates a module in the env;
                -- we’re special-casing here because we need the parent of the
                -- module
                Just (_, Binder _ (XObj (Mod _) _ _)) -> target
                -- if we’re recursing into a non-sym, we’ll stop one level down
                Just (_, Binder _ x) -> bottomedTarget env x
                _ -> target
            _ -> target

-- | Set meta data for a Binder
primitiveMetaSet :: Primitive
primitiveMetaSet _ ctx [target@(XObj (Sym path@(SymPath _ name) _) _ _), XObj (Str key) _ _, value] = do
  let env = contextGlobalEnv ctx
      pathStrings = contextPath ctx
      fppl = projectFilePathPrintLength (contextProj ctx)
      fullPath = consPath pathStrings path
  case lookupInEnv fullPath env of
    Just (foundEnv, binder@(Binder _ xobj)) ->
      -- | Set meta on existing binder
      setMetaOn ctx (Just foundEnv) binder
    Nothing ->
      -- | Try dynamic scope
      case lookupInEnv (consPath ["Dynamic"] fullPath) env of
        Just (foundEnv, binder@(Binder _ xobj)) ->
          setMetaOn ctx (Just foundEnv) binder
        Nothing ->
          case path of
            -- | If the path is unqualified, create a binder and set the meta on that one.
            -- This enables docstrings and implementation declarations before function exists.
            (SymPath [] name) ->
              setMetaOn ctx Nothing (Binder emptyMeta (XObj (Lst [XObj DocStub Nothing Nothing,
                                                                  XObj (Sym (SymPath pathStrings name) Symbol) Nothing Nothing])
                                                       (Just dummyInfo)
                                                       (Just (VarTy "a"))))
            (SymPath _ _) ->
              return (evalError ctx ("`meta-set!` failed, I can't find the symbol `" ++ show path ++ "`") (info target))
    where
      setMetaOn :: Context -> Maybe Env -> Binder -> IO (Context, Either EvalError XObj)
      setMetaOn ctx foundEnv binder@(Binder metaData xobj) =
        do let globalEnv = contextGlobalEnv ctx
               newMetaData = MetaData (Map.insert key value (getMeta metaData))
               xobjPath = getPath xobj
               prefixPath = fromMaybe [] (fmap pathToEnv foundEnv)
               fullPath = case xobjPath of
                            SymPath [] _ -> consPath prefixPath xobjPath
                            SymPath _ _ -> xobjPath
               newBinder = binder { binderMeta = newMetaData }
               newEnv = envInsertAt globalEnv fullPath newBinder
           return (ctx { contextGlobalEnv = newEnv }, dynamicNil)
primitiveMetaSet _ ctx [XObj (Sym _ _) _ _, key, _] =
  argumentErr ctx "meta-set!" "a string" "second" key
primitiveMetaSet _ ctx [target, _, _] =
  argumentErr ctx "meta-set!" "a symbol" "first" target

retroactivelyRegisterInterfaceFunctions :: Context -> SymPath -> IO Context
retroactivelyRegisterInterfaceFunctions ctx interface@(SymPath _ inter) = do
  let env = contextGlobalEnv ctx
      impls = recursiveLookupAll interface lookupImplementations env
      resultCtx = foldl' (\maybeCtx binder -> case maybeCtx of
                                                Right ok ->
                                                  registerDefnOrDefInInterfaceIfNeeded ok (binderXObj binder) interface
                                                Left err -> Left err)
                         (Right ctx) impls
  case resultCtx of
    Left err -> error err
    Right ctx' -> return ctx'

primitiveDefinterface :: Primitive
primitiveDefinterface xobj ctx [nameXObj@(XObj (Sym path@(SymPath [] name) _) _ _), ty] = do
  let fppl = projectFilePathPrintLength (contextProj ctx)
      typeEnv = getTypeEnv (contextTypeEnv ctx)
  case xobjToTy ty of
    Just t ->
      case lookupInEnv path typeEnv of
        Just (_, Binder _ (XObj (Lst (XObj (Interface foundType _) _ _ : _)) _ _)) ->
          -- The interface already exists, so it will be left as-is.
          if foundType == t
          then return (ctx, dynamicNil)
          else return (evalError ctx ("Tried to change the type of interface `" ++ show path ++ "` from `" ++ show foundType ++ "` to `" ++ show t ++ "`") (info xobj))
        Nothing ->
          let interface = defineInterface name t [] (info nameXObj)
              typeEnv' = TypeEnv (envInsertAt typeEnv (SymPath [] name) (Binder emptyMeta interface))
          in  do newCtx <- retroactivelyRegisterInterfaceFunctions (ctx { contextTypeEnv = typeEnv' }) path
                 return (newCtx, dynamicNil)
    Nothing ->
      return (evalError ctx ("Invalid type for interface `" ++ name ++ "`: " ++ pretty ty) (info ty))
primitiveDefinterface _ ctx [name, _] = do
  return (evalError ctx ("`definterface` expects a name as first argument, but got `" ++ pretty name ++ "`") (info name))

registerInternal :: Context -> String -> XObj -> Maybe String -> IO (Context, Either EvalError XObj)
registerInternal ctx name ty override = do
  let pathStrings = contextPath ctx
      fppl = projectFilePathPrintLength (contextProj ctx)
      globalEnv = contextGlobalEnv ctx
  case xobjToTy ty of
        Just t ->
          let path = SymPath pathStrings name
              registration = XObj (Lst [XObj (External override) Nothing Nothing,
                                        XObj (Sym path Symbol) Nothing Nothing])
                             (info ty) (Just t)
              meta = existingMeta globalEnv registration
              env' = envInsertAt globalEnv path (Binder meta registration)
          in  return (ctx { contextGlobalEnv = env' }, dynamicNil)
              -- TODO: Retroactively register in interface if implements metadata is present.
        Nothing ->
          return (evalError ctx
            ("Can't understand type when registering '" ++ name ++ "'") (info ty))

primitiveRegister :: Primitive
primitiveRegister _ ctx [XObj (Sym (SymPath _ name) _) _ _, ty] =
  registerInternal ctx name ty Nothing
primitiveRegister _ ctx [name, _] =
  return (evalError ctx
    ("`register` expects a name as first argument, but got `" ++ pretty name ++ "`")
    (info name))
primitiveRegister _ ctx [XObj (Sym (SymPath _ name) _) _ _, ty, XObj (Str override) _ _] =
  registerInternal ctx name ty (Just override)
primitiveRegister _ ctx [XObj (Sym (SymPath _ name) _) _ _, _, override] =
  return (evalError ctx
    ("`register` expects a string as third argument, but got `" ++ pretty override ++ "`")
    (info override))
primitiveRegister _ ctx [name, _, _] =
  return (evalError ctx
    ("`register` expects a name as first argument, but got `" ++ pretty name ++ "`")
    (info name))
primitiveRegister x ctx _ =
  return (evalError ctx
    ("I didn’t understand the form `" ++ pretty x ++
     "`.\n\nIs it valid? Every `register` needs to follow the form `(register name <signature> <optional: override>)`.")
    (info x))

primitiveDeftype :: Primitive
primitiveDeftype xobj ctx (name:rest) =
  case rest of
    (XObj (Arr a) _ _ : _) -> if all isUnqualifiedSym (map fst (members a))
                             then deftype name
                             else return (makeEvalError ctx Nothing (
                                  "Type members must be unqualified symbols, but got `" ++
                                  concatMap pretty rest ++ "`") (info xobj))
                             where members (binding:val:xs) = (binding, val):members xs
                                   members [] = []
    _ -> deftype name
  where deftype name@(XObj (Sym (SymPath _ ty) _) _ _) = deftype' name ty []
        deftype (XObj (Lst (name@(XObj (Sym (SymPath _ ty) _) _ _) : tyvars)) _ _) =
          deftype' name ty tyvars
        deftype name =
          return (evalError ctx
                   ("Invalid name for type definition: " ++ pretty name)
                   (info name))
        deftype' :: XObj -> String -> [XObj] -> IO (Context, Either EvalError XObj)
        deftype' nameXObj typeName typeVariableXObjs = do
         let pathStrings = contextPath ctx
             fppl = projectFilePathPrintLength (contextProj ctx)
             env = contextGlobalEnv ctx
             typeEnv = contextTypeEnv ctx
             typeVariables = mapM xobjToTy typeVariableXObjs
             (preExistingModule, existingMeta) =
               case lookupInEnv (SymPath pathStrings typeName) env of
                 Just (_, Binder existingMeta (XObj (Mod found) _ _)) -> (Just found, existingMeta)
                 Just (_, Binder existingMeta _) -> (Nothing, existingMeta)
                 _ -> (Nothing, emptyMeta)
             (creatorFunction, typeConstructor) =
                if length rest == 1 && isArray (head rest)
                then (moduleForDeftype, Deftype)
                else (moduleForSumtype, DefSumtype)
         case (nameXObj, typeVariables) of
           (XObj (Sym (SymPath _ typeName) _) i _, Just okTypeVariables) ->
             case creatorFunction typeEnv env pathStrings typeName okTypeVariables rest i preExistingModule of
               Right (typeModuleName, typeModuleXObj, deps) ->
                 let structTy = StructTy (ConcreteNameTy typeName) okTypeVariables
                     typeDefinition =
                       -- NOTE: The type binding is needed to emit the type definition and all the member functions of the type.
                       XObj (Lst (XObj (typeConstructor structTy) Nothing Nothing :
                                  XObj (Sym (SymPath pathStrings typeName) Symbol) Nothing Nothing :
                                  rest)
                            ) i (Just TypeTy)
                     ctx' = (ctx { contextGlobalEnv = envInsertAt env (SymPath pathStrings typeModuleName) (Binder existingMeta typeModuleXObj)
                                 , contextTypeEnv = TypeEnv (extendEnv (getTypeEnv typeEnv) typeName typeDefinition)
                                 })
                 in do ctxWithDeps <- liftIO (foldM (define True) ctx' deps)
                       let ctxWithInterfaceRegistrations =
                             -- Since these functions are autogenerated, we treat them as a special case and automatically implement the interfaces.
                             foldM (\context (path, sig, interface) -> registerInInterfaceIfNeeded context path interface sig) ctxWithDeps
                                   [(SymPath (pathStrings ++ [typeModuleName]) "str", FuncTy [RefTy structTy (VarTy "q")] StringTy StaticLifetimeTy, (SymPath [] "str"))
                                   ,(SymPath (pathStrings ++ [typeModuleName]) "copy", FuncTy [RefTy structTy (VarTy "q")] structTy StaticLifetimeTy, (SymPath [] "copy"))]
                       case ctxWithInterfaceRegistrations of
                         Left err -> do
                          liftIO (putStrLnWithColor Red err)
                          return (ctx, dynamicNil)
                         Right ok -> return (ok, dynamicNil)
               Left err ->
                 return (makeEvalError ctx (Just err) ("Invalid type definition for '" ++ pretty nameXObj ++ "':\n\n" ++ show err) Nothing)
           (_, Nothing) ->
             return (makeEvalError ctx Nothing ("Invalid type variables for type definition: " ++ pretty nameXObj) (info nameXObj))

primitiveUse :: Primitive
primitiveUse xobj ctx [XObj (Sym path _) _ _] = do
  let pathStrings = contextPath ctx
      fppl = projectFilePathPrintLength (contextProj ctx)
      env = contextGlobalEnv ctx
      e = getEnv env pathStrings
      useThese = envUseModules e
      e' = if path `elem` useThese then e else e { envUseModules = path : useThese }
  case lookupInEnv path e of
    Just (_, Binder _ _) ->
      return (ctx { contextGlobalEnv = envReplaceEnvAt env pathStrings e' }, dynamicNil)
    Nothing ->
      case lookupInEnv path env of
        Just (_, Binder _ _) ->
          return (ctx { contextGlobalEnv = envReplaceEnvAt env pathStrings e' }, dynamicNil)
        Nothing ->
          return (evalError ctx
                   ("Can't find a module named '" ++ show path ++ "'") (info xobj))

-- | Get meta data for a Binder
primitiveMeta :: Primitive
primitiveMeta (XObj _ i _) ctx [XObj (Sym path _) _ _, XObj (Str key) _ _] = do
  let fppl = projectFilePathPrintLength (contextProj ctx)
      globalEnv = contextGlobalEnv ctx
  case path of
    (SymPath [] _) -> lookup (consPath (contextPath ctx) path) globalEnv
    (SymPath quals _) -> lookup path globalEnv
    where lookup p e =
            case lookupInEnv p e of
              Just (_, Binder metaData _) ->
                case Map.lookup key (getMeta metaData) of
                  Just foundValue ->
                    return (ctx, Right foundValue)
                  Nothing ->
                    return (ctx, dynamicNil)
              Nothing ->
                return (evalError ctx
                     ("`meta` failed, I can’t find `" ++ show path ++ "`")
                     i)
primitiveMeta _ ctx [XObj (Sym path _) _ _, key@(XObj _ i _)] =
  argumentErr ctx "meta" "a string" "second" key
primitiveMeta _ ctx [path@(XObj _ i _), _] =
  argumentErr ctx "meta" "a symbol" "first" path

primitiveDefined :: Primitive
primitiveDefined _ ctx [XObj (Sym path _) _ _] = do
  let env = contextEnv ctx
  case lookupInEnv path env of
    Just found -> return (ctx, Right trueXObj)
    Nothing -> return (ctx, Right falseXObj)
primitiveDefined _ ctx [arg] =
  argumentErr ctx "defined" "a symbol" "first" arg

primitiveDeftemplate :: Primitive
-- deftemplate can't receive a dependency function, as Ty aren't exposed in Carp
primitiveDeftemplate _ ctx [XObj (Sym (SymPath [] name) _) pinfo _, ty, XObj (Str declTempl) _ _, XObj (Str defTempl) _ _] = do
  let pathStrings = contextPath ctx
      typeEnv = contextTypeEnv ctx
      globalEnv = contextGlobalEnv ctx
      p = SymPath pathStrings name
  case xobjToTy ty of
    Just t ->
      case defineTemplate p t "" (toTemplate declTempl) (toTemplate defTempl) (const []) of
        (_, b@(Binder _ (XObj (Lst (XObj (Deftemplate template) _ _ : _)) _ _))) ->
          if isTypeGeneric t
          then
            let (Binder _ registration) = b
                meta = existingMeta globalEnv registration
                env' = envInsertAt globalEnv p (Binder meta registration)
            in return (ctx { contextGlobalEnv = env' }, dynamicNil)
          else
            let templateCreator = getTemplateCreator template
                (registration, _) = instantiateTemplate p t (templateCreator typeEnv globalEnv)
                meta = existingMeta globalEnv registration
                env' = envInsertAt globalEnv p (Binder meta registration)
            in return (ctx { contextGlobalEnv = env' }, dynamicNil)
    Nothing ->
      return (evalError ctx ("I do not understand the type form in " ++ pretty ty) (info ty))
primitiveDeftemplate _ ctx [XObj (Sym (SymPath [] _) _) _ _, _, XObj (Str _) _ _, x] =
  argumentErr ctx "deftemplate" "a string" "fourth" x
primitiveDeftemplate _ ctx [XObj (Sym (SymPath [] _) _) _ _, _, x, _] =
  argumentErr ctx "deftemplate" "a string" "third" x
primitiveDeftemplate _ ctx [s@(XObj (Sym (SymPath _ _) _) _ _), _, _, _] = do
  argumentErr ctx "deftemplate" "a symbol without prefix" "first" s
primitiveDeftemplate _ ctx [x, _, _, _] =
  argumentErr ctx "deftemplate" "a symbol" "first" x
<|MERGE_RESOLUTION|>--- conflicted
+++ resolved
@@ -181,18 +181,9 @@
   in case lookupInEnv interface typeEnv of
        Just (_, Binder _ (XObj (Lst [inter@(XObj (Interface interfaceSignature paths) ii it), isym]) i t)) ->
          if checkKinds interfaceSignature definitionSignature
-<<<<<<< HEAD
            -- N.B. the xobjs aren't important here--we only care about types,
            -- thus we pass inter to all three xobj positions.
            then if isRight $ solve [Constraint interfaceSignature definitionSignature inter inter inter OrdInterfaceSym]
-=======
-           -- TODO: Constrain interfaces and implementations.
-           -- The areUnifiable check alone is not sufficient. It will allow almost any
-           -- function to implement an interface of (Fn [a] a), even a function
-           -- such as ([String] Int) where the assignments clearly are not
-           -- correct.
-           then if areUnifiable interfaceSignature definitionSignature
->>>>>>> cf3cbbff
                 then let updatedInterface = XObj (Lst [XObj (Interface interfaceSignature (addIfNotPresent path paths)) ii it, isym]) i t
                      in  return $ ctx { contextTypeEnv = TypeEnv (extendEnv typeEnv name updatedInterface) }
                 else Left ("[INTERFACE ERROR] " ++ show path ++ " : " ++ show definitionSignature ++
