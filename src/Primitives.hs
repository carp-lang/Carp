--- conflicted
+++ resolved
@@ -8,7 +8,7 @@
 import Control.Monad.IO.Class (MonadIO, liftIO)
 import Data.Either (rights)
 import Data.List (union)
-import qualified Data.Map as Map
+import qualified Map as Map
 import Data.Maybe (fromJust, fromMaybe, mapMaybe, maybeToList)
 import Deftype
 import Emit
@@ -631,11 +631,7 @@
         (XObj (Sym (SymPath _ tyName) _) i _, Just okTypeVariables) ->
           case creatorFunction (Just (getEnv env pathStrings)) typeEnv env pathStrings tyName okTypeVariables rest i preExistingModule of
             Right (typeModuleName, typeModuleXObj, deps) ->
-<<<<<<< HEAD
               let structTy = StructTy (ConcreteNameTy (createStructName pathStrings tyName)) okTypeVariables
-=======
-              let structTy = StructTy (ConcreteNameTy tyName) okTypeVariables
->>>>>>> 5bcc5379
                   updatedGlobal = envInsertAt env (SymPath pathStrings typeModuleName) (Binder preExistingMeta typeModuleXObj)
                   typeDefinition =
                     -- NOTE: The type binding is needed to emit the type definition and all the member functions of the type.
@@ -653,15 +649,9 @@
                   folder = \(contx,prev) pathstring -> (contx{contextTypeEnv = TypeEnv $ envInsertAt (getTypeEnv typeEnv) (SymPath (maybeToList (envModuleName prev)) pathstring) (holderModule pathstring prev)}, (holderEnv pathstring prev))
                   wHolders = (fst (foldl folder (ctx,(getTypeEnv typeEnv)) pathStrings))
                   ctx' =
-<<<<<<< HEAD
                     ( (fst (foldl folder (ctx,(getTypeEnv typeEnv)) pathStrings))
                         { contextGlobalEnv = updatedGlobal,
                           contextTypeEnv = TypeEnv (envInsertAt (getTypeEnv (contextTypeEnv wHolders)) (SymPath pathStrings tyName) (Binder emptyMeta typeDefinition))
-=======
-                    ( ctx
-                        { contextGlobalEnv = updatedGlobal,
-                          contextTypeEnv = TypeEnv (extendEnv (getTypeEnv typeEnv) tyName typeDefinition)
->>>>>>> 5bcc5379
                         }
                     )
                in do
