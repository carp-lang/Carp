--- conflicted
+++ resolved
@@ -4,12 +4,12 @@
 import Data.Function (on)
 import Data.List ((\\), nubBy)
 import Data.Maybe (fromJust)
-import Debug.Trace
 import Lookup
 import Managed
 import Obj
 import TypeError
 import Types
+import TypePredicates
 import Util
 
 {-# ANN validateMembers "HLint: ignore Eta reduce" #-}
@@ -66,7 +66,6 @@
 -- | Can this type be used as a member for a deftype?
 canBeUsedAsMemberType :: TypeEnv -> [Ty] -> Ty -> XObj -> Either TypeError ()
 canBeUsedAsMemberType typeEnv typeVariables ty xobj =
-<<<<<<< HEAD
   if isExternalType typeEnv ty
     then pure ()
     else case ty of
@@ -111,11 +110,11 @@
     checkStruct (ConcreteNameTy "Array") [innerType] =
       canBeUsedAsMemberType typeEnv typeVariables innerType xobj
         >> pure ()
-    checkStruct s@(ConcreteNameTy n) vars =
-      case lookupInEnv (SymPath [] n) (getTypeEnv typeEnv) of
-        Just (_, (Binder _ (XObj (Lst (XObj (Deftype t) _ _ : _)) _ _))) ->
+    checkStruct (ConcreteNameTy n) vars =
+      case lookupBinder (SymPath [] n) (getTypeEnv typeEnv) of
+        Just (Binder _ (XObj (Lst (XObj (Deftype t) _ _ : _)) _ _)) ->
           checkInhabitants t >> foldM (\_ typ -> canBeUsedAsMemberType typeEnv typeVariables typ xobj) () vars
-        Just (_, (Binder _ (XObj (Lst (XObj (DefSumtype t) _ _ : _)) _ _))) ->
+        Just (Binder _ (XObj (Lst (XObj (DefSumtype t) _ _ : _)) _ _)) ->
           checkInhabitants t >> foldM (\_ typ -> canBeUsedAsMemberType typeEnv typeVariables typ xobj) () vars
         _ -> Left (NotAmongRegisteredTypes ty xobj)
       where
@@ -131,63 +130,6 @@
     checkVar :: Ty -> Either TypeError ()
     checkVar variable =
       if foldr (||) False (map (isCaptured variable) typeVariables)
-=======
-  case ty of
-    UnitTy -> pure ()
-    IntTy -> pure ()
-    FloatTy -> pure ()
-    DoubleTy -> pure ()
-    ByteTy -> pure ()
-    LongTy -> pure ()
-    BoolTy -> pure ()
-    StringTy -> pure ()
-    PatternTy -> pure ()
-    CharTy -> pure ()
-    FuncTy {} -> pure ()
-    PointerTy UnitTy -> pure ()
-    PointerTy inner -> do
-      _ <- canBeUsedAsMemberType typeEnv typeVariables inner xobj
-      pure ()
-    StructTy (ConcreteNameTy "Array") [inner] -> do
-      _ <- canBeUsedAsMemberType typeEnv typeVariables inner xobj
-      pure ()
-    StructTy name [tyVars] ->
-      case name of
-        (ConcreteNameTy name') ->
-          -- ensure structs are filled with values
-          -- Prevents deftypes such as (deftype Player [pos Vector3])
-          do
-            _ <- canBeUsedAsMemberType typeEnv typeVariables tyVars xobj
-            case lookupBinder (SymPath [] name') (getTypeEnv typeEnv) of
-              Just _ -> pure ()
-              Nothing -> Left (NotAmongRegisteredTypes ty xobj)
-        -- e.g. (deftype (Higher (f a)) (Of [(f a)]))
-        (VarTy _) -> pure ()
-    s@(StructTy name tyvar) ->
-      if isExternalType typeEnv s
-        then pure ()
-        else case name of
-          (ConcreteNameTy n) ->
-            case lookupBinder (SymPath [] n) (getTypeEnv typeEnv) of
-              Just (Binder _ (XObj (Lst (XObj (Deftype t) _ _ : _)) _ _)) ->
-                checkInhabitants t
-              Just (Binder _ (XObj (Lst (XObj (DefSumtype t) _ _ : _)) _ _)) ->
-                checkInhabitants t
-              _ -> Left (InvalidMemberType ty xobj)
-            where
-              -- Make sure any struct types have arguments before they can be used as members.
-
-              checkInhabitants t =
-                case t of
-                  (StructTy _ vars) ->
-                    if length vars == length tyvar
-                      then pure ()
-                      else Left (UninhabitedConstructor ty xobj (length tyvar) (length vars))
-                  _ -> Left (InvalidMemberType ty xobj)
-          _ -> Left (InvalidMemberType ty xobj)
-    VarTy _ ->
-      if foldr (||) False (map (isCaptured ty) typeVariables)
->>>>>>> b1aaa83b
         then pure ()
         else Left (InvalidMemberType ty xobj)
       where
