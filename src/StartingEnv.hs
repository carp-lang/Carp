--- conflicted
+++ resolved
@@ -247,11 +247,8 @@
                     , makePrim "eval" 1 "evaluates a list." "(eval mycode)" primitiveEval
                     , makePrim "defined?" 1 "checks whether a symbol is defined." "(defined? mysymbol)" primitiveDefined
                     , makePrim "deftemplate" 4 "defines a new C template." "(deftemplate symbol Type declString defString)" primitiveDeftemplate
-<<<<<<< HEAD
                     , makePrim "immutable" 1 "Annotates a variable as immutable." "(immutable my-var)" primitiveImmutable
-=======
                     , makePrim "implements" 2 "designates a function as an implementation of an interface." "(implements zero Maybe.zero)" primitiveImplements
->>>>>>> e4e3c420
                     ]
                     ++ [("String", Binder emptyMeta (XObj (Mod dynamicStringModule) Nothing Nothing))
                        ,("Symbol", Binder emptyMeta (XObj (Mod dynamicSymModule) Nothing Nothing))
