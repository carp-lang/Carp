--- conflicted
+++ resolved
@@ -30,11 +30,7 @@
 import Data.List (foldl')
 import Data.Maybe (fromMaybe)
 import Debug.Trace
-<<<<<<< HEAD
-import Env (EnvironmentError, empty, envIsExternal, getTypeBinder, insert, insertX, searchValue, findTypeBinder)
-=======
-import Env (EnvironmentError, empty, envIsExternal, getTypeBinder, insert, insertX, searchValue)
->>>>>>> b74e674b
+import Env (EnvironmentError, empty, envIsExternal, findTypeBinder, getTypeBinder, insert, insertX, searchValue)
 import Forms
 import Info
 import InitialTypes
@@ -100,20 +96,12 @@
 visit visited allowAmbig level tenv env xobj@(ArrPat arr) =
   do
     vArr <- fmap sequence (mapM (visit visited allowAmbig level tenv env) arr)
-<<<<<<< HEAD
     c <- concretizeTypeOfXObj tenv env xobj
-=======
-    c <- concretizeTypeOfXObj tenv xobj
->>>>>>> b74e674b
     pure (c >> vArr >>= \ok -> pure (setObj xobj (Arr ok)))
 visit visited allowAmbig level tenv env xobj@(StaticArrPat arr) =
   do
     vArr <- fmap sequence (mapM (visit visited allowAmbig level tenv env) arr)
-<<<<<<< HEAD
     c <- concretizeTypeOfXObj tenv env xobj
-=======
-    c <- concretizeTypeOfXObj tenv xobj
->>>>>>> b74e674b
     pure (c >> vArr >>= \ok -> pure (setObj xobj (StaticArr ok)))
 visit _ _ _ _ _ x = pure (Right x)
 
@@ -148,17 +136,10 @@
 visitDefn p a l t e x@(ListPat (DefnPat _ (SymPat (SymPath [] "main") _) _ _)) = visitMain p a l t e x
 visitDefn visited _ Toplevel tenv env x@(ListPat (DefnPat defn name args@(ArrPat arr) body)) =
   do
-<<<<<<< HEAD
     mapM_ (concretizeTypeOfXObj tenv env) arr
     let envWithArgs = fromRight Env.empty (envWithFunctionArgs env arr)
         allowAmbig = maybe True isTypeGeneric (xobjTy x)
     c <- concretizeTypeOfXObj tenv env body
-=======
-    mapM_ (concretizeTypeOfXObj tenv) arr
-    let envWithArgs = fromRight Env.empty (envWithFunctionArgs env arr)
-        allowAmbig = maybe True isTypeGeneric (xobjTy x)
-    c <- concretizeTypeOfXObj tenv body
->>>>>>> b74e674b
     vBody <- visit (getPath x : visited) allowAmbig Inside tenv (incrementEnvNestLevel envWithArgs) body
     pure (c >> vBody >>= go)
   where
@@ -171,11 +152,7 @@
 visitMain :: Visitor
 visitMain visited _ Toplevel tenv env (ListPat (DefnPat defn name@(SymPat (SymPath [] "main") _) args@(ArrPat []) body)) =
   do
-<<<<<<< HEAD
     c <- concretizeTypeOfXObj tenv env body
-=======
-    c <- concretizeTypeOfXObj tenv body
->>>>>>> b74e674b
     vBody <- visit visited False Inside tenv env body
     pure (c >> vBody >>= typeCheck)
   where
@@ -207,11 +184,7 @@
   do
     bindings' <- fmap sequence (mapM (visit visited allowAmbig level tenv env) bindings)
     body' <- visit visited allowAmbig level tenv env body
-<<<<<<< HEAD
     c <- mapM (concretizeTypeOfXObj tenv env . fst) (pairwise bindings)
-=======
-    c <- mapM (concretizeTypeOfXObj tenv . fst) (pairwise bindings)
->>>>>>> b74e674b
     pure (sequence c >> go bindings' body')
   where
     go x' y = do
@@ -232,15 +205,9 @@
 visitMatch :: Visitor
 visitMatch visited allowAmbig level tenv env (ListPat (MatchPat match expr rest)) =
   do
-<<<<<<< HEAD
     c <- concretizeTypeOfXObj tenv env expr
     vExpr <- visit visited allowAmbig level tenv env expr
     mapM_ (concretizeTypeOfXObj tenv env . snd) (pairwise rest)
-=======
-    c <- concretizeTypeOfXObj tenv expr
-    vExpr <- visit visited allowAmbig level tenv env expr
-    mapM_ (concretizeTypeOfXObj tenv . snd) (pairwise rest)
->>>>>>> b74e674b
     vCases <- fmap sequence (mapM (visitMatchCase visited allowAmbig level tenv env) (pairwise rest))
     pure (c >> go vExpr vCases)
   where
@@ -271,13 +238,8 @@
 visitApp :: Visitor
 visitApp visited allowAmbig level tenv env (ListPat (AppPat func args)) =
   do
-<<<<<<< HEAD
     c <- concretizeTypeOfXObj tenv env func
     cs <- fmap sequence $ mapM (concretizeTypeOfXObj tenv env) args
-=======
-    c <- concretizeTypeOfXObj tenv func
-    cs <- fmap sequence $ mapM (concretizeTypeOfXObj tenv) args
->>>>>>> b74e674b
     vFunc <- visit visited allowAmbig level tenv env func
     vArgs <- fmap sequence (mapM (visit visited allowAmbig level tenv env) args)
     pure (c >> cs >> liftA2 (:) vFunc vArgs)
@@ -305,7 +267,7 @@
       extendedArgs =
         if null capturedVars
           then arr
-          else-- If the lambda captures anything it need an extra arg for its env:
+          else -- If the lambda captures anything it need an extra arg for its env:
 
             ( setObj
                 arr
@@ -313,8 +275,8 @@
                     ( XObj
                         (Sym (SymPath [] "_env") Symbol)
                         (Just dummyInfo)
-                        (Just (PointerTy (StructTy (ConcreteNameTy tyPath) [])))
-                        : args
+                        (Just (PointerTy (StructTy (ConcreteNameTy tyPath) []))) :
+                      args
                     )
                 )
             )
@@ -376,11 +338,7 @@
 visitFn :: Visitor
 visitFn visited allowAmbig level tenv env x@(ListPat (FnPat fn args@(ArrPat arr) body)) =
   do
-<<<<<<< HEAD
     mapM_ (concretizeTypeOfXObj tenv env) arr
-=======
-    mapM_ (concretizeTypeOfXObj tenv) arr
->>>>>>> b74e674b
     let envWithArgs = fromRight Env.empty (envWithFunctionArgs env arr)
     vBody <- visit visited allowAmbig Inside tenv (incrementEnvNestLevel envWithArgs) body
     either (pure . Left) (\b -> mkLambda visited allowAmbig level tenv envWithArgs (setObj x (Lst [fn, args, b]))) vBody
@@ -558,7 +516,6 @@
 
 -- | Does the type of an XObj require additional concretization of generic types or some typedefs for function types, etc?
 -- | If so, perform the concretization and append the results to the list of dependencies.
-<<<<<<< HEAD
 concretizeTypeOfXObj :: TypeEnv -> Env -> XObj -> State [XObj] (Either TypeError ())
 concretizeTypeOfXObj typeEnv env (XObj _ _ (Just ty)) =
   either (pure . Left) success (concretizeType typeEnv env ty)
@@ -566,15 +523,6 @@
     success :: [XObj] -> State [XObj] (Either TypeError ())
     success xs = modify (xs ++) >> pure (Right ())
 concretizeTypeOfXObj _ _ _ = pure (Right ())
-=======
-concretizeTypeOfXObj :: TypeEnv -> XObj -> State [XObj] (Either TypeError ())
-concretizeTypeOfXObj typeEnv (XObj _ _ (Just ty)) =
-  either (pure . Left) success (concretizeType typeEnv ty)
-  where
-    success :: [XObj] -> State [XObj] (Either TypeError ())
-    success xs = modify (xs ++) >> pure (Right ())
-concretizeTypeOfXObj _ _ = pure (Right ())
->>>>>>> b74e674b
 
 -- | Find all the concrete deps of a type.
 concretizeType :: TypeEnv -> Env -> Ty -> Either TypeError [XObj]
@@ -650,13 +598,8 @@
 -- | Given an generic struct type and a concrete version of it, generate all dependencies needed to use the concrete one.
 --
 -- Turns (deftype (A a) [x a, y a]) into (deftype (A Int) [x Int, y Int])
-<<<<<<< HEAD
 instantiateGenericStructType :: TypeEnv -> Env -> Ty -> Ty -> [XObj] -> Either TypeError [XObj]
 instantiateGenericStructType typeEnv env originalStructTy@(StructTy _ _) genericStructTy membersXObjs =
-=======
-instantiateGenericStructType :: TypeEnv -> Ty -> Ty -> [XObj] -> Either TypeError [XObj]
-instantiateGenericStructType typeEnv originalStructTy@(StructTy _ _) genericStructTy membersXObjs =
->>>>>>> b74e674b
   (replaceLeft (FailedToInstantiateGenericType originalStructTy) solution >>= go)
   where
     fake1 = XObj (Sym (SymPath [] "a") Symbol) Nothing Nothing
@@ -670,47 +613,30 @@
           validMembers = replaceGenericTypeSymbolsOnMembers mappings' nameFixedMembers
           concretelyTypedMembers = replaceGenericTypeSymbolsOnMembers mappings memberXObjs
       validateMembers AllowAnyTypeVariableNames typeEnv renamedOrig validMembers
-<<<<<<< HEAD
       deps <- mapM (depsForStructMemberPair typeEnv env) (pairwise concretelyTypedMembers)
-=======
-      deps <- mapM (depsForStructMemberPair typeEnv) (pairwise concretelyTypedMembers)
->>>>>>> b74e674b
       let xobj =
             XObj
               ( Lst
-                  ( XObj (Deftype genericStructTy) Nothing Nothing
-                      : XObj (Sym (SymPath [] (tyToC genericStructTy)) Symbol) Nothing Nothing
-                      : [XObj (Arr concretelyTypedMembers) Nothing Nothing]
+                  ( XObj (Deftype genericStructTy) Nothing Nothing :
+                    XObj (Sym (SymPath [] (tyToC genericStructTy)) Symbol) Nothing Nothing :
+                    [XObj (Arr concretelyTypedMembers) Nothing Nothing]
                   )
               )
               (Just dummyInfo)
-              (Just TypeTy)
-              : concat deps
+              (Just TypeTy) :
+            concat deps
       pure xobj
-<<<<<<< HEAD
 instantiateGenericStructType _ _ t _ _ = Left (FailedToInstantiateGenericType t)
 
 depsForStructMemberPair :: TypeEnv -> Env -> (XObj, XObj) -> Either TypeError [XObj]
 depsForStructMemberPair typeEnv env (_, tyXObj) =
   maybe (Left (NotAType tyXObj)) (concretizeType typeEnv env) (xobjToTy tyXObj)
-=======
-instantiateGenericStructType _ t _ _ = Left (FailedToInstantiateGenericType t)
-
-depsForStructMemberPair :: TypeEnv -> (XObj, XObj) -> Either TypeError [XObj]
-depsForStructMemberPair typeEnv (_, tyXObj) =
-  maybe (Left (NotAType tyXObj)) (concretizeType typeEnv) (xobjToTy tyXObj)
->>>>>>> b74e674b
 
 -- | Given an generic sumtype and a concrete version of it, generate all dependencies needed to use the concrete one.
 --
 -- Turn (deftype (Maybe a) (Just a) (Nothing)) into (deftype (Maybe Int) (Just Int) (Nothing))
-<<<<<<< HEAD
 instantiateGenericSumtype :: TypeEnv -> Env -> Ty -> Ty -> [XObj] -> Either TypeError [XObj]
 instantiateGenericSumtype typeEnv env originalStructTy@(StructTy _ originalTyVars) genericStructTy cases =
-=======
-instantiateGenericSumtype :: TypeEnv -> Ty -> Ty -> [XObj] -> Either TypeError [XObj]
-instantiateGenericSumtype typeEnv originalStructTy@(StructTy _ originalTyVars) genericStructTy cases =
->>>>>>> b74e674b
   let fake1 = XObj (Sym (SymPath [] "a") Symbol) Nothing Nothing
       fake2 = XObj (Sym (SymPath [] "b") Symbol) Nothing Nothing
       rename@(StructTy _ renamedOrig) = evalState (renameVarTys originalStructTy) 0
@@ -728,14 +654,14 @@
                       Right $
                         XObj
                           ( Lst
-                              ( XObj (DefSumtype genericStructTy) Nothing Nothing
-                                  : XObj (Sym (SymPath [] (tyToC genericStructTy)) Symbol) Nothing Nothing
-                                  : concretelyTypedCases
+                              ( XObj (DefSumtype genericStructTy) Nothing Nothing :
+                                XObj (Sym (SymPath [] (tyToC genericStructTy)) Symbol) Nothing Nothing :
+                                concretelyTypedCases
                               )
                           )
                           (Just dummyInfo)
-                          (Just TypeTy)
-                          : concat okDeps
+                          (Just TypeTy) :
+                        concat okDeps
                     Left err -> Left err
 instantiateGenericSumtype _ _ _ _ _ = error "instantiategenericsumtype"
 
@@ -743,19 +669,11 @@
 -- NOTE: This function only accepts cases that are in "canonical form"
 -- (Just [x]) aka XObj (Lst (Sym...) (Arr members))
 -- On other cases it will return an error.
-<<<<<<< HEAD
 depsForCase :: TypeEnv -> Env -> XObj -> Either TypeError [XObj]
 depsForCase typeEnv env (XObj (Lst [_, XObj (Arr members) _ _]) _ _) =
   concat
     <$> mapM
       (\t -> maybe (Left (NotAType t)) (concretizeType typeEnv env) (xobjToTy t))
-=======
-depsForCase :: TypeEnv -> XObj -> Either TypeError [XObj]
-depsForCase typeEnv (XObj (Lst [_, XObj (Arr members) _ _]) _ _) =
-  concat
-    <$> mapM
-      (\t -> maybe (Left (NotAType t)) (concretizeType typeEnv) (xobjToTy t))
->>>>>>> b74e674b
       members
 depsForCase _ _ x = Left (InvalidSumtypeCase x)
 
