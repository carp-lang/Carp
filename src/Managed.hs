module Managed where

import Interfaces
import Obj
import Types

<<<<<<< HEAD
-- | Find out if a type is "external", meaning it is not defined by the user
--   in this program but instead imported from another C library or similar.
-- NOTE: Quite possibly this function should be removed and we should rely on 'isManaged' instead?
isExternalType :: TypeEnv -> Ty -> Bool
isExternalType typeEnv (PointerTy p) =
  isExternalType typeEnv p
isExternalType typeEnv (StructTy (ConcreteNameTy name) _) =
  case lookupBinder (SymPath [] name) (getTypeEnv typeEnv) of
    Just (Binder _ (XObj (Lst (XObj (ExternalType _) _ _ : _)) _ _)) -> True
    _ -> False
isExternalType _ _ =
  False

-- | Is this type managed - does it need to be freed?
isManaged :: TypeEnv -> Ty -> Bool
isManaged typeEnv (StructTy (ConcreteNameTy name) _) =
  (name == "Array") || (name == "StaticArray") || (name == "Dictionary")
    || ( case lookupBinder (SymPath lookupPath sname) (getTypeEnv typeEnv) of
           Just (Binder _ (XObj (Lst (XObj (ExternalType _) _ _ : _)) _ _)) -> False
           Just (Binder _ (XObj (Lst (XObj (Deftype _) _ _ : _)) _ _)) -> True
           Just (Binder _ (XObj (Lst (XObj (DefSumtype _) _ _ : _)) _ _)) -> True
           Just (Binder _ (XObj wrong _ _)) -> error ("Invalid XObj in type env: " ++ show wrong)
           Nothing -> error ("Can't find " ++ name ++ " in type env.") -- TODO: Please don't crash here!
       )
  where
    lookupPath = getPathFromStructName name
    sname = getNameFromStructName name
isManaged _ StringTy = True
isManaged _ PatternTy = True
isManaged _ FuncTy {} = True
isManaged _ _ = False
=======
-- | Should this type be handled by the memory management system.
-- Implementation note: This top-level pattern match should be able to just
-- match on all types and see whether they implement 'delete', but for some
-- reson that doesn't work. Might need to handle generic types separately?
isManaged :: TypeEnv -> Env -> Ty -> Bool
isManaged typeEnv globalEnv structTy@StructTy {} =
  interfaceImplementedForTy typeEnv globalEnv "delete" (FuncTy [structTy] UnitTy StaticLifetimeTy)
isManaged typeEnv globalEnv funcTy@FuncTy {} =
  interfaceImplementedForTy typeEnv globalEnv "delete" (FuncTy [funcTy] UnitTy StaticLifetimeTy)
isManaged _ _ StringTy =
  True
isManaged _ _ PatternTy =
  True
isManaged _ _ _ =
  False
>>>>>>> 6f7aeaff
<|MERGE_RESOLUTION|>--- conflicted
+++ resolved
@@ -4,39 +4,6 @@
 import Obj
 import Types
 
-<<<<<<< HEAD
--- | Find out if a type is "external", meaning it is not defined by the user
---   in this program but instead imported from another C library or similar.
--- NOTE: Quite possibly this function should be removed and we should rely on 'isManaged' instead?
-isExternalType :: TypeEnv -> Ty -> Bool
-isExternalType typeEnv (PointerTy p) =
-  isExternalType typeEnv p
-isExternalType typeEnv (StructTy (ConcreteNameTy name) _) =
-  case lookupBinder (SymPath [] name) (getTypeEnv typeEnv) of
-    Just (Binder _ (XObj (Lst (XObj (ExternalType _) _ _ : _)) _ _)) -> True
-    _ -> False
-isExternalType _ _ =
-  False
-
--- | Is this type managed - does it need to be freed?
-isManaged :: TypeEnv -> Ty -> Bool
-isManaged typeEnv (StructTy (ConcreteNameTy name) _) =
-  (name == "Array") || (name == "StaticArray") || (name == "Dictionary")
-    || ( case lookupBinder (SymPath lookupPath sname) (getTypeEnv typeEnv) of
-           Just (Binder _ (XObj (Lst (XObj (ExternalType _) _ _ : _)) _ _)) -> False
-           Just (Binder _ (XObj (Lst (XObj (Deftype _) _ _ : _)) _ _)) -> True
-           Just (Binder _ (XObj (Lst (XObj (DefSumtype _) _ _ : _)) _ _)) -> True
-           Just (Binder _ (XObj wrong _ _)) -> error ("Invalid XObj in type env: " ++ show wrong)
-           Nothing -> error ("Can't find " ++ name ++ " in type env.") -- TODO: Please don't crash here!
-       )
-  where
-    lookupPath = getPathFromStructName name
-    sname = getNameFromStructName name
-isManaged _ StringTy = True
-isManaged _ PatternTy = True
-isManaged _ FuncTy {} = True
-isManaged _ _ = False
-=======
 -- | Should this type be handled by the memory management system.
 -- Implementation note: This top-level pattern match should be able to just
 -- match on all types and see whether they implement 'delete', but for some
@@ -51,5 +18,4 @@
 isManaged _ _ PatternTy =
   True
 isManaged _ _ _ =
-  False
->>>>>>> 6f7aeaff
+  False