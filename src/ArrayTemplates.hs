{-# LANGUAGE LambdaCase #-}

module ArrayTemplates where

import Debug.Trace

import Util
import Types
import Obj
import Parsing
import Template
import ToTemplate
import Polymorphism
import Concretize
import Lookup

-- | "Endofunctor Map"
templateEMap :: (String, Binder)
templateEMap =
  let fTy = FuncTy (VarTy "fq") [VarTy "a"] (VarTy "a")
      aTy = StructTy "Array" [VarTy "a"]
      bTy = StructTy "Array" [VarTy "a"]
      elem = "((($a*)a.data)[i])"
  in  defineTemplate
      (SymPath ["Array"] "endo-map")
      (FuncTy StaticLifetimeTy [RefTy fTy (VarTy "q"), aTy] bTy)
      "applies a function `f` to an array `a`. The type of the elements cannot change."
      (toTemplate "Array $NAME(Lambda *f, Array a)") -- Lambda used to be $(Fn [a] a)
      (toTemplate $ unlines
        ["$DECL { "
        ,"    for(int i = 0; i < a.len; ++i) {"
        ,"        (($a*)a.data)[i] = " ++ templateCodeForCallingLambda "(*f)" fTy [elem] ++ ";"
        ,"    }"
        ,"    return a;"
        ,"}"
        ])
      (\(FuncTy _ [RefTy t@(FuncTy _ fArgTys fRetTy) _, arrayType] _) ->
         [defineFunctionTypeAlias t, defineFunctionTypeAlias (FuncTy StaticLifetimeTy (lambdaEnvTy : fArgTys) fRetTy)])

templateShrinkCheck :: String -> String
templateShrinkCheck var =
  unlines [ "    if(" ++ var ++ ".len < (" ++ var ++ ".capacity / 4)) {"
          ,"        " ++ var ++ ".capacity = " ++ var ++ ".len * 2;"
          ,"        " ++ var ++ ".data = CARP_REALLOC(" ++ var ++ ".data, sizeof($a) * " ++ var ++ " .capacity);"
          , "    }"
          ]

-- | Endofunctor filter, misnomer for consistency with flavors of map
templateEFilter :: (String, Binder)
templateEFilter = defineTypeParameterizedTemplate templateCreator path t docs
  where
    fTy = FuncTy (VarTy "fq") [RefTy (VarTy "a") (VarTy "q")] BoolTy
    aTy = StructTy "Array" [VarTy "a"]
    path = SymPath ["Array"] "endo-filter"
    t = FuncTy StaticLifetimeTy [RefTy fTy (VarTy "w"), aTy] aTy
    docs = "filters array members using a function. This function takes ownership."
    elem = "&((($a*)a.data)[i])"
    templateCreator = TemplateCreator $
      \typeEnv env ->
        Template
        t
        (const (toTemplate "Array $NAME(Lambda *predicate, Array a)")) -- Lambda used to be $(Fn [(Ref a)] Bool)
        (\(FuncTy _ [RefTy (FuncTy _ [RefTy insideTy _] BoolTy) _, _] _) ->
           toTemplate $ unlines $
            let deleter = insideArrayDeletion typeEnv env insideTy
            in ["$DECL { "
               , "    int insertIndex = 0;"
               , "    for(int i = 0; i < a.len; ++i) {"
               , "        if(" ++ templateCodeForCallingLambda "(*predicate)" fTy [elem] ++ ") {"
               , "            ((($a*)a.data)[insertIndex++]) = (($a*)a.data)[i];"
               , "        } else {"
               , "        " ++ deleter "i"
               , "        }"
               , "    }"
               , "    a.len = insertIndex;"
               , templateShrinkCheck "a"
               , "    return a;"
               , "}"
               ])
        (\(FuncTy _ [RefTy ft@(FuncTy _ fArgTys@[RefTy insideType _] BoolTy) _, arrayType] _) ->
           [defineFunctionTypeAlias ft, defineFunctionTypeAlias (FuncTy StaticLifetimeTy (lambdaEnvTy : fArgTys) BoolTy)] ++
            depsForDeleteFunc typeEnv env insideType)

templatePushBack :: (String, Binder)
templatePushBack =
  let aTy = StructTy "Array" [VarTy "a"]
      valTy = VarTy "a"
  in  defineTemplate
      (SymPath ["Array"] "push-back")
      (FuncTy StaticLifetimeTy [aTy, valTy] aTy)
      "adds an element `value` to the end of an array `a`."
      (toTemplate "Array $NAME(Array a, $a value)")
      (toTemplate $ unlines
        ["$DECL { "
        ,"    a.len++;"
        ,"    if(a.len > a.capacity) {"
        ,"        a.capacity = a.len * 2;"
        ,"        a.data = CARP_REALLOC(a.data, sizeof($a) * a.capacity);"
        ,"    }"
        ,"    (($a*)a.data)[a.len - 1] = value;"
        ,"    return a;"
        ,"}"
        ])
      (\(FuncTy _ [arrayType, _] _) -> [])

templatePushBackBang :: (String, Binder)
templatePushBackBang =
  let aTy = RefTy (StructTy "Array" [VarTy "a"]) (VarTy "q")
      valTy = VarTy "a"
  in  defineTemplate
      (SymPath ["Array"] "push-back!")
      (FuncTy StaticLifetimeTy [aTy, valTy] UnitTy)
      "adds an element `value` to the end of an array `a` in-place."
      (toTemplate "void $NAME(Array *aRef, $a value)")
      (toTemplate $ unlines
        ["$DECL { "
        ,"    aRef->len++;"
        ,"    if(aRef->len > aRef->capacity) {"
        ,"        aRef->capacity = aRef->len * 2;"
        ,"        aRef->data = CARP_REALLOC(aRef->data, sizeof($a) * aRef->capacity);"
        ,"    }"
        ,"    (($a*)aRef->data)[aRef->len - 1] = value;"
        ,"}"
        ])
      (\(FuncTy _ [arrayType, _] _) -> [])

templatePopBack :: (String, Binder)
templatePopBack = defineTypeParameterizedTemplate templateCreator path t docs
  where path = SymPath ["Array"] "pop-back"
        aTy = StructTy "Array" [VarTy "a"]
        t = FuncTy StaticLifetimeTy [aTy] aTy
        docs = "removes the last element of an array and returns the new array."
        templateCreator = TemplateCreator $
          \typeEnv env ->
            Template
            t
            (const (toTemplate "Array $NAME(Array a)"))
            (\(FuncTy _ [arrayType@(StructTy _ [insideTy])] _) ->
               let deleteElement = insideArrayDeletion typeEnv env insideTy
               in toTemplate (unlines
                               ["$DECL { "
                               ,"  assert(a.len > 0);"
                               ,"  a.len--;"
                               ,"  " ++ deleteElement "a.len"
                               , templateShrinkCheck "a"
                               ,"  return a;"
                               ,"}"
                               ]))
            (\(FuncTy _ [arrayType@(StructTy _ [insideTy])] _) ->
               depsForDeleteFunc typeEnv env arrayType ++
               depsForCopyFunc typeEnv env insideTy
            )

templatePopBackBang :: (String, Binder)
templatePopBackBang =
  let aTy = RefTy (StructTy "Array" [VarTy "a"]) (VarTy "q")
      valTy = VarTy "a"
  in  defineTemplate
      (SymPath ["Array"] "pop-back!")
      (FuncTy StaticLifetimeTy [aTy] (VarTy "a"))
      "removes an element `value` from the end of an array `a` in-place and returns it."
      (toTemplate "$a $NAME(Array *aRef)")
      (toTemplate $ unlines
        ["$DECL { "
         ,"  $a ret;"
         ,"  assert(aRef->len > 0);"
         ,"  ret = (($a*)aRef->data)[aRef->len - 1];"
         ,"  aRef->len--;"
         ,"  return ret;"
         ,"}"
        ])
      (\(FuncTy _ [arrayType] _) -> [])


templateNth :: (String, Binder)
templateNth =
  let t = VarTy "t"
  in defineTemplate
<<<<<<< HEAD
  (SymPath ["Array"] "nth")
  (FuncTy StaticLifetimeTy [RefTy (StructTy "Array" [t]) (VarTy "q"), IntTy] (RefTy t (VarTy "q")))
=======
  (SymPath ["Array"] "unsafe-nth")
  (FuncTy [RefTy (StructTy "Array" [t]), IntTy] (RefTy t))
>>>>>>> 6954642c
  "gets a reference to the `n`th element from an array `a`."
  (toTemplate "$t* $NAME (Array *aRef, int n)")
  (toTemplate $ unlines ["$DECL {"
                        ,"    Array a = *aRef;"
                        ,"    assert(n >= 0);"
                        ,"    assert(n < a.len);"
                        ,"    return &((($t*)a.data)[n]);"
                        ,"}"])
  (\(FuncTy _ [RefTy arrayType _, _] _) ->
     [])

templateRaw :: (String, Binder)
templateRaw = defineTemplate
  (SymPath ["Array"] "raw")
  (FuncTy StaticLifetimeTy [StructTy "Array" [VarTy "t"]] (PointerTy (VarTy "t")))
  "returns an array `a` as a raw pointer—useful for interacting with C."
  (toTemplate "$t* $NAME (Array a)")
  (toTemplate "$DECL { return a.data; }")
  (\(FuncTy _ [arrayType] _) -> [])

templateAset :: (String, Binder)
templateAset = defineTypeParameterizedTemplate templateCreator path t docs
  where path = SymPath ["Array"] "aset"
        t = FuncTy StaticLifetimeTy [StructTy "Array" [VarTy "t"], IntTy, VarTy "t"] (StructTy "Array" [VarTy "t"])
        docs = "sets an array element at the index `n` to a new value."
        templateCreator = TemplateCreator $
          \typeEnv env ->
            Template
            t
            (\_ -> toTemplate "Array $NAME (Array a, int n, $t newValue)")
            (\(FuncTy _ [_, _, insideTy] _) ->
               let deleter = insideArrayDeletion typeEnv env insideTy
               in  toTemplate $ unlines ["$DECL {"
                                        ,"    assert(n >= 0);"
                                        ,"    assert(n < a.len);"
                                        ,     deleter "n"
                                        ,"    (($t*)a.data)[n] = newValue;"
                                        ,"    return a;"
                                        ,"}"])
            (\(FuncTy _ [_, _, insideTy] _) ->
                depsForDeleteFunc typeEnv env insideTy)

templateAsetBang :: (String, Binder)
templateAsetBang = defineTypeParameterizedTemplate templateCreator path t docs
  where path = SymPath ["Array"] "aset!"
        t = FuncTy StaticLifetimeTy [RefTy (StructTy "Array" [VarTy "t"]) (VarTy "q"), IntTy, VarTy "t"] UnitTy
        docs = "sets an array element at the index `n` to a new value in place."
        templateCreator = TemplateCreator $
          \typeEnv env ->
            Template
            t
            (const (toTemplate "void $NAME (Array *aRef, int n, $t newValue)"))
            (\(FuncTy _ [_, _, insideTy] _) ->
               let deleter = insideArrayDeletion typeEnv env insideTy
               in  (toTemplate $ unlines ["$DECL {"
                                         ,"    Array a = *aRef;"
                                         ,"    assert(n >= 0);"
                                         ,"    assert(n < a.len);"
                                         ,     deleter "n"
                                         ,"    (($t*)a.data)[n] = newValue;"
                                         ,"}"]))
            (\(FuncTy _ [RefTy arrayType _, _, _] _) ->
               depsForDeleteFunc typeEnv env arrayType)

-- | This function can set uninitialized memory in an array (used together with 'allocate').
-- | It will NOT try to free the value that is already at location 'n'.
templateAsetUninitializedBang :: (String, Binder)
templateAsetUninitializedBang = defineTypeParameterizedTemplate templateCreator path t docs
  where path = SymPath ["Array"] "aset-uninitialized!"
        t = FuncTy StaticLifetimeTy [RefTy (StructTy "Array" [VarTy "t"]) (VarTy "q"), IntTy, VarTy "t"] UnitTy
        docs = "sets an uninitialized array member. The old member will not be deleted."
        templateCreator = TemplateCreator $
          \typeEnv env ->
            Template
            t
            (const (toTemplate "void $NAME (Array *aRef, int n, $t newValue)"))
            (const (toTemplate $ unlines ["$DECL {"
                                         ,"    Array a = *aRef;"
                                         ,"    assert(n >= 0);"
                                         ,"    assert(n < a.len);"
                                         ,"    (($t*)a.data)[n] = newValue;"
                                         ,"}"]))
            (const [])

templateLength :: (String, Binder)
templateLength = defineTypeParameterizedTemplate templateCreator path t docs
  where path = SymPath ["Array"] "length"
        t = FuncTy StaticLifetimeTy [RefTy (StructTy "Array" [VarTy "t"]) (VarTy "q")] IntTy
        docs = "gets the length of the array."
        templateCreator = TemplateCreator $
          \typeEnv env ->
            Template
            t
            (const (toTemplate "int $NAME (Array *a)"))
            (const (toTemplate "$DECL { return (*a).len; }"))
            (\(FuncTy _ [RefTy arrayType _] _) ->
              depsForDeleteFunc typeEnv env arrayType)

templateAllocate :: (String, Binder)
templateAllocate = defineTypeParameterizedTemplate templateCreator path t docs
  where path = SymPath ["Array"] "allocate"
        t = FuncTy StaticLifetimeTy [IntTy] (StructTy "Array" [VarTy "t"])
        docs = "allocates an uninitialized array. You can initialize members using [`aset-uninitialized`](#aset-uninitialized)."
        templateCreator = TemplateCreator $
          \typeEnv env ->
            Template
            t
            (const (toTemplate "Array $NAME (int n)"))
            (\(FuncTy _ [_] arrayType) ->
               toTemplate $ unlines (["$DECL {"
                                         ,"    Array a;"
                                         ,"    a.len = n;"
                                         ,"    a.capacity = n;"
                                         ,"    a.data = CARP_MALLOC(n*sizeof($t));"]
                                         ++ initTy arrayType ++
                                        ["    return a;"
                                         ,"}"]))
            (\(FuncTy _ [_] arrayType) ->
               depsForDeleteFunc typeEnv env arrayType)

templateDeleteArray :: (String, Binder)
templateDeleteArray = defineTypeParameterizedTemplate templateCreator path t docs
  where path = SymPath ["Array"] "delete"
        t = FuncTy StaticLifetimeTy [StructTy "Array" [VarTy "a"]] UnitTy
        docs = "deletes an array. This function should usually not be called manually."
        templateCreator = TemplateCreator $
          \typeEnv env ->
             Template
             t
             (const (toTemplate "void $NAME (Array a)"))
             (\(FuncTy _ [arrayType] UnitTy) ->
                [TokDecl, TokC "{\n"] ++
                deleteTy typeEnv env arrayType ++
                [TokC "}\n"])
             (\(FuncTy _ [arrayType@(StructTy "Array" [insideType])] UnitTy) ->
                depsForDeleteFunc typeEnv env insideType)

deleteTy :: TypeEnv -> Env -> Ty -> [Token]
deleteTy typeEnv env (StructTy "Array" [innerType]) =
  [ TokC   "    for(int i = 0; i < a.len; i++) {\n"
  , TokC $ "    " ++ insideArrayDeletion typeEnv env innerType "i"
  , TokC   "    }\n"
  , TokC   "    CARP_FREE(a.data);\n"
  ]
deleteTy _ _ _ = []

initTy :: Ty -> [String]
initTy (StructTy "Array" [innerType@(FuncTy _ _ _)]) =
  [ "    // initialize each Lambda struct "
  , "    for(int i = 0; i < a.len; i++) {"
  , "    " ++ insideArrayInitLambda innerType "i"
  , "    }"
  ]
initTy _ = []

insideArrayInitLambda :: Ty -> String -> String
insideArrayInitLambda t indexer =
    "    Lambda lambda = " ++ initLambda ++ "\n" ++
    "        ((" ++ tyToCLambdaFix t ++ "*)a.data)[" ++ indexer ++ "] = lambda;"

initLambda :: String
initLambda = "{ .callback = NULL, .env = NULL, .delete = NULL, .copy = NULL };"

insideArrayDeletion :: TypeEnv -> Env -> Ty -> String -> String
insideArrayDeletion typeEnv env t indexer =
  case findFunctionForMember typeEnv env "delete" (typesDeleterFunctionType t) ("Inside array.", t) of
    FunctionFound functionFullName ->
      "    " ++ functionFullName ++ "(((" ++ tyToCLambdaFix t ++ "*)a.data)[" ++ indexer ++ "]);\n"
    FunctionNotFound msg -> error msg
    FunctionIgnored -> "    /* Ignore non-managed type inside Array: '" ++ show t ++ "' */\n"

templateCopyArray :: (String, Binder)
templateCopyArray = defineTypeParameterizedTemplate templateCreator path t docs
  where path = SymPath ["Array"] "copy"
        t = FuncTy StaticLifetimeTy [RefTy (StructTy "Array" [VarTy "a"]) (VarTy "q")] (StructTy "Array" [VarTy "a"])
        docs = "copies an array."
        templateCreator = TemplateCreator $
          \typeEnv env ->
             Template
             t
             (const (toTemplate "Array $NAME (Array* a)"))
             (\(FuncTy _ [RefTy arrayType _] _) ->
                [TokDecl, TokC "{\n"] ++
                [TokC "    Array copy;\n"] ++
                [TokC "    copy.len = a->len;\n"] ++
                [TokC "    copy.capacity = a->capacity;\n"] ++
                [TokC "    copy.data = CARP_MALLOC(sizeof(", TokTy (VarTy "a") Normal, TokC ") * a->capacity);\n"] ++
                copyTy typeEnv env arrayType ++
                [TokC "    return copy;\n"] ++
                [TokC "}\n"])
             (\case
                 (FuncTy _ [RefTy arrayType@(StructTy "Array" [insideType]) _] _) ->
                   depsForCopyFunc typeEnv env insideType ++
                   depsForDeleteFunc typeEnv env arrayType
                 err ->
                   error ("CAN'T MATCH: " ++ show err))

copyTy :: TypeEnv -> Env -> Ty -> [Token]
copyTy typeEnv env (StructTy "Array" [innerType]) =
  [ TokC   "    for(int i = 0; i < a->len; i++) {\n"
  , TokC $ "    " ++ insideArrayCopying typeEnv env innerType
  , TokC   "    }\n"
  ]
copyTy _ _ _ = []

-- | The "memberCopy" and "memberDeletion" functions in Deftype are very similar!
insideArrayCopying :: TypeEnv -> Env -> Ty -> String
insideArrayCopying typeEnv env t =
  case findFunctionForMemberIncludePrimitives typeEnv env "copy" (typesCopyFunctionType t) ("Inside array.", t) of
    FunctionFound functionFullName ->
      "    ((" ++ tyToC t ++ "*)(copy.data))[i] = " ++ functionFullName ++ "(&(((" ++ tyToC t ++ "*)a->data)[i]));\n"
    FunctionNotFound msg -> error msg
    FunctionIgnored ->
      "    /* Ignore type inside Array when copying: '" ++ show t ++ "' (no copy function known)*/\n"

templateStrArray :: (String, Binder)
templateStrArray = defineTypeParameterizedTemplate templateCreator path t docs
  where templateCreator = TemplateCreator $
          \typeEnv env ->
             Template
             t
             (const (toTemplate "String $NAME (Array* a)"))
             (\(FuncTy _ [RefTy arrayType _] StringTy) ->
                [TokDecl, TokC " {\n"] ++
                strTy typeEnv env arrayType ++
                [TokC "}\n"])
             (\(FuncTy _ [RefTy arrayType@(StructTy "Array" [insideType]) _] StringTy) ->
                depsForPrnFunc typeEnv env insideType)
        path = SymPath ["Array"] "str"
        t = FuncTy StaticLifetimeTy [RefTy (StructTy "Array" [VarTy "a"]) (VarTy "q")] StringTy
        docs = "converts an array to a string."

-- | TODO: move this into the templateStrArray function?
strTy :: TypeEnv -> Env -> Ty -> [Token]
strTy typeEnv env (StructTy "Array" [innerType]) =
  [ TokC   ""
  , TokC   "  String temp = NULL;\n"
  , TokC $ calculateStrSize typeEnv env innerType
  , TokC   "  String buffer = CARP_MALLOC(size);\n"
  , TokC   "  String bufferPtr = buffer;\n"
  , TokC   "\n"
  , TokC   "  snprintf(buffer, size, \"[\");\n"
  , TokC   "  bufferPtr += 1;\n"
  , TokC   "\n"
  , TokC   "  for(int i = 0; i < a->len; i++) {\n"
  , TokC $ "  " ++ insideArrayStr typeEnv env innerType
  , TokC   "  }\n"
  , TokC   "\n"
  , TokC   "  if(a->len > 0) { bufferPtr -= 1; }\n"
  , TokC   "  snprintf(bufferPtr, size, \"]\");\n"
  , TokC   "  return buffer;\n"
  ]
strTy _ _ _ = []

calculateStrSize :: TypeEnv -> Env -> Ty -> String
calculateStrSize typeEnv env t =
  unlines [ "  int size = 3; // opening and closing brackets and terminator"
          , "  for(int i = 0; i < a->len; i++) {"
          , arrayMemberSizeCalc ++ "  }"
          , ""
          ]
  where arrayMemberSizeCalc =
          case findFunctionForMemberIncludePrimitives typeEnv env "prn" (typesStrFunctionType typeEnv t) ("Inside array.", t) of
              FunctionFound functionFullName ->
                let takeAddressOrNot = if isManaged typeEnv t then "&" else ""
                in  unlines [ "    temp = " ++ functionFullName ++ "(" ++ takeAddressOrNot ++ "((" ++ tyToC t ++ "*)a->data)[i]);"
                            , "    size += snprintf(NULL, 0, \"%s \", temp);"
                            , "    if(temp) {"
                            , "      CARP_FREE(temp);"
                            , "      temp = NULL;"
                            , "    }"
                            ]
              FunctionNotFound msg -> error msg
              FunctionIgnored -> "    /* Ignore type inside Array: '" ++ show t ++ "' ??? */\n"


insideArrayStr :: TypeEnv -> Env -> Ty -> String
insideArrayStr typeEnv env t =
  case findFunctionForMemberIncludePrimitives typeEnv env "prn" (typesStrFunctionType typeEnv t) ("Inside array.", t) of
    FunctionFound functionFullName ->
      let takeAddressOrNot = if isManaged typeEnv t then "&" else ""
      in  unlines [ "  temp = " ++ functionFullName ++ "(" ++ takeAddressOrNot ++ "((" ++ tyToC t ++ "*)a->data)[i]);"
                  , "    snprintf(bufferPtr, size, \"%s \", temp);"
                  , "    bufferPtr += strlen(temp) + 1;"
                  , "    if(temp) {"
                  , "      CARP_FREE(temp);"
                  , "      temp = NULL;"
                  , "    }"
                  ]
    FunctionNotFound msg -> error msg
    FunctionIgnored -> "    /* Ignore type inside Array: '" ++ show t ++ "' ??? */\n"<|MERGE_RESOLUTION|>--- conflicted
+++ resolved
@@ -176,13 +176,8 @@
 templateNth =
   let t = VarTy "t"
   in defineTemplate
-<<<<<<< HEAD
-  (SymPath ["Array"] "nth")
-  (FuncTy StaticLifetimeTy [RefTy (StructTy "Array" [t]) (VarTy "q"), IntTy] (RefTy t (VarTy "q")))
-=======
   (SymPath ["Array"] "unsafe-nth")
-  (FuncTy [RefTy (StructTy "Array" [t]), IntTy] (RefTy t))
->>>>>>> 6954642c
+  (FuncTy StaticLifetimeTy [RefTy (StructTy "Array" [t]) StaticLifetimeTy, IntTy] (RefTy t StaticLifetimeTy))
   "gets a reference to the `n`th element from an array `a`."
   (toTemplate "$t* $NAME (Array *aRef, int n)")
   (toTemplate $ unlines ["$DECL {"
