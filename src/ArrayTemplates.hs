--- conflicted
+++ resolved
@@ -190,27 +190,6 @@
   (\(FuncTy [(RefTy arrayType), _] _) ->
      [])
 
-<<<<<<< HEAD
-templateSort :: (String, Binder)
-templateSort = defineTypeParameterizedTemplate templateCreator path t
-  where path = (SymPath ["Array"] "sort-with")
-        vt = VarTy "t"
-        t = (FuncTy [StructTy "Array" [vt], FuncTy [RefTy vt, RefTy vt] IntTy] (StructTy "Array" [vt]))
-        templateCreator = TemplateCreator $
-          \typeEnv env ->
-            Template
-            t
-            (const (toTemplate "Array $NAME (Array a, Lambda f)")) -- Lambda used to be $(Fn [(Ref t), (Ref t)] Int)
-            (const (toTemplate $ unlines ["$DECL {"
-                                         ,"    qsort(a.data, a.len, sizeof($t), (int(*)(const void*, const void*))(f.callback));"
-                                         ,"    return a;"
-                                         ,"}"]))
-            (\(FuncTy [arrayType, sortType] _) ->
-               defineFunctionTypeAlias sortType :
-               depsForDeleteFunc typeEnv env arrayType)
-
-=======
->>>>>>> f4977be7
 templateRaw :: (String, Binder)
 templateRaw = defineTemplate
   (SymPath ["Array"] "raw")
