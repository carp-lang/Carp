--- conflicted
+++ resolved
@@ -611,30 +611,16 @@
   ]
 strTy _ _ _ = []
 
-takeAddressOrNot :: TypeEnv -> Ty -> String
-takeAddressOrNot typeEnv t = if isManaged typeEnv t then "&" else ""
+takeAddressOrNot :: TypeEnv -> Env -> Ty -> String
+takeAddressOrNot typeEnv env t = if isManaged typeEnv env t then "&" else ""
 
 calculateStrSize :: TypeEnv -> Env -> Ty -> String
 calculateStrSize typeEnv env t =
   case t of
     -- If the member type is Unit, don't access the element.
     UnitTy -> makeTemplate (\functionName -> (functionName ++ "();"))
-    _ -> makeTemplate (\functionName -> (functionName ++ "(" ++ (takeAddressOrNot typeEnv t) ++ "((" ++ tyToC t ++ "*)a->data)[i]);"))
-  where
-<<<<<<< HEAD
-    arrayMemberSizeCalc =
-      case findFunctionForMemberIncludePrimitives typeEnv env "prn" (typesStrFunctionType typeEnv env t) ("Inside array.", t) of
-        FunctionFound functionFullName ->
-          let takeAddressOrNot = if isManaged typeEnv env t then "&" else ""
-           in unlines
-                [ "    temp = " ++ functionFullName ++ "(" ++ takeAddressOrNot ++ "((" ++ tyToC t ++ "*)a->data)[i]);",
-                  "    size += snprintf(NULL, 0, \"%s \", temp);",
-                  "    if(temp) {",
-                  "      CARP_FREE(temp);",
-                  "      temp = NULL;",
-                  "    }"
-                ]
-=======
+    _ -> makeTemplate (\functionName -> (functionName ++ "(" ++ (takeAddressOrNot typeEnv env t) ++ "((" ++ tyToC t ++ "*)a->data)[i]);"))
+  where
     makeTemplate :: (String -> String) -> String
     makeTemplate strcall =
       unlines
@@ -646,7 +632,7 @@
     -- Get the size of the member type's string representation
     arrayMemberSizeCalc :: (String -> String) -> String
     arrayMemberSizeCalc strcall =
-      case findFunctionForMemberIncludePrimitives typeEnv env "prn" (typesStrFunctionType typeEnv t) ("Inside array.", t) of
+      case findFunctionForMemberIncludePrimitives typeEnv env "prn" (typesStrFunctionType typeEnv env t) ("Inside array.", t) of
         FunctionFound functionFullName ->
           unlines
             [ "    temp = " ++ strcall functionFullName,
@@ -656,30 +642,21 @@
               "      temp = NULL;",
               "    }"
             ]
->>>>>>> ccd9af50
         FunctionNotFound msg -> error msg
         FunctionIgnored -> "    /* Ignore type inside Array: '" ++ show t ++ "' ??? */\n"
 
 insideArrayStr :: TypeEnv -> Env -> Ty -> String
 insideArrayStr typeEnv env t =
-<<<<<<< HEAD
-  case findFunctionForMemberIncludePrimitives typeEnv env "prn" (typesStrFunctionType typeEnv env t) ("Inside array.", t) of
-    FunctionFound functionFullName ->
-      let takeAddressOrNot = if isManaged typeEnv env t then "&" else ""
-       in unlines
-            [ "  temp = " ++ functionFullName ++ "(" ++ takeAddressOrNot ++ "((" ++ tyToC t ++ "*)a->data)[i]);",
-=======
   case t of
     UnitTy -> makeTemplate (\functionName -> functionName ++ "();")
-    _ -> makeTemplate (\functionName -> functionName ++ "(" ++ (takeAddressOrNot typeEnv t) ++ "((" ++ tyToC t ++ "*)a->data)[i]);")
+    _ -> makeTemplate (\functionName -> functionName ++ "(" ++ (takeAddressOrNot typeEnv env t) ++ "((" ++ tyToC t ++ "*)a->data)[i]);")
   where
     makeTemplate :: (String -> String) -> String
     makeTemplate strcall =
-      case findFunctionForMemberIncludePrimitives typeEnv env "prn" (typesStrFunctionType typeEnv t) ("Inside array.", t) of
+      case findFunctionForMemberIncludePrimitives typeEnv env "prn" (typesStrFunctionType typeEnv env t) ("Inside array.", t) of
         FunctionFound functionFullName ->
           unlines
             [ "  temp = " ++ strcall functionFullName,
->>>>>>> ccd9af50
               "    sprintf(bufferPtr, \"%s \", temp);",
               "    bufferPtr += strlen(temp) + 1;",
               "    if(temp) {",
