--- conflicted
+++ resolved
@@ -452,13 +452,7 @@
                 ++ deleteTy typeEnv env arrayType
                 ++ [TokC "}\n"]
           )
-<<<<<<< HEAD
           (const [])
-=======
-          ( \(FuncTy [StructTy (ConcreteNameTy (SymPath [] "Array")) [insideType]] UnitTy _) ->
-              depsForDeleteFunc typeEnv env insideType
-          )
->>>>>>> 085089e2
 
 deleteTy :: TypeEnv -> Env -> Ty -> [Token]
 deleteTy typeEnv env (StructTy _ [innerType]) =
