--- conflicted
+++ resolved
@@ -47,13 +47,8 @@
                              genF xobj args body (fromMaybe Set.empty captures)
 
                            -- Fn
-<<<<<<< HEAD
-                           [XObj (Fn _ captures) _ _, XObj (Arr args) _ _, body] ->
+                           [XObj (Fn _ captures _) _ _, XObj (Arr args) _ _, body] ->
                              genF xobj args body captures
-=======
-                           [XObj (Fn _ _ _) _ _, XObj (Arr args) _ _, body] ->
-                             genF xobj args body
->>>>>>> a8da22fe
 
                            -- Def
                            [XObj Def _ _, _, expr] ->
