module TypeError where

import Data.Maybe (fromMaybe)

import Types
import Obj
import Constraints
import Util

data TypeError = SymbolMissingType XObj Env
               | DefnMissingType XObj
               | DefMissingType XObj
               | ExpressionMissingType XObj
               | SymbolNotDefined SymPath XObj
               | InvalidObj Obj XObj
               | CantUseDerefOutsideFunctionApplication XObj
               | NotAType XObj
               | WrongArgCount XObj
               | NotAFunction XObj
               | NoStatementsInDo XObj
               | TooManyFormsInBody XObj
               | NoFormsInBody XObj
               | LeadingColon XObj
               | UnificationFailed Constraint TypeMappings [Constraint]
               | CantDisambiguate XObj String Ty [(Ty, SymPath)]
               | CantDisambiguateInterfaceLookup XObj String Ty [(Ty, SymPath)]
               | SeveralExactMatches XObj String Ty [(Ty, SymPath)]
               | NoMatchingSignature XObj String Ty [(Ty, SymPath)]
               | HolesFound [(String, Ty)]
               | FailedToExpand XObj EvalError
               | NotAValidType XObj
               | FunctionsCantReturnRefTy XObj Ty
               | LetCantReturnRefTy XObj Ty
               | GettingReferenceToUnownedValue XObj
               | UsingUnownedValue XObj
               | UsingCapturedValue XObj
               | ArraysCannotContainRefs XObj
               | MainCanOnlyReturnUnitOrInt XObj Ty
               | MainCannotHaveArguments XObj Int
               | CannotConcretize XObj
               | TooManyAnnotateCalls XObj
               | CannotSet XObj
               | DoesNotMatchSignatureAnnotation XObj Ty -- Not used at the moment (but should?)
               | CannotMatch XObj
<<<<<<< HEAD
=======
               | InvalidSumtypeCase XObj
               | InvalidMemberType Ty XObj
               | NotAmongRegisteredTypes Ty XObj
               | UnevenMembers [XObj]
>>>>>>> 2be1a6a2

instance Show TypeError where
  show (SymbolMissingType xobj env) =
    "Symbol '" ++ getName xobj ++ "' missing type at " ++ prettyInfoFromXObj xobj ++ " in env:\n" ++ prettyEnvironment env
  show (DefnMissingType xobj) =
    "Function definition '" ++ getName xobj ++ "' missing type at " ++ prettyInfoFromXObj xobj  ++ "."
  show (DefMissingType xobj) =
    "Variable definition '" ++ getName xobj ++ "' missing type at " ++ prettyInfoFromXObj xobj  ++ "."
  show (ExpressionMissingType xobj)=
    "Expression '" ++ pretty xobj ++ "' missing type at " ++ prettyInfoFromXObj xobj ++ "."
  show (SymbolNotDefined symPath xobj) =
    "Trying to refer to an undefined symbol '" ++ show symPath ++ "' at " ++ prettyInfoFromXObj xobj ++ "."
  show (InvalidObj Defn xobj) =
    "Invalid function definition at " ++ prettyInfoFromXObj xobj ++ "."
  show (CantUseDerefOutsideFunctionApplication xobj) =
    "Can't use 'deref' / '~' outside function application at " ++ prettyInfoFromXObj xobj ++ "."
  show (InvalidObj If xobj) =
    "Invalid if-statement at " ++ prettyInfoFromXObj xobj ++ "."
  show (InvalidObj o xobj) =
    "Invalid obj '" ++ show o ++ "' at " ++ prettyInfoFromXObj xobj ++ "."
  show (WrongArgCount xobj) =
    "Wrong argument count in call to '" ++ getName xobj ++ "' at " ++ prettyInfoFromXObj xobj ++ "."
  show (NotAFunction xobj) =
    "Trying to call non-function '" ++ getName xobj ++ "' at " ++ prettyInfoFromXObj xobj ++ "."
  show (NoStatementsInDo xobj) =
    "The do-statement has no expressions inside of it at " ++ prettyInfoFromXObj xobj ++ "."
  show (TooManyFormsInBody xobj) =
    "Too many expressions in body position at " ++ prettyInfoFromXObj xobj ++ "."
  show (NoFormsInBody xobj) =
    "No expressions in body position at " ++ prettyInfoFromXObj xobj ++ "."
  show (UnificationFailed constraint@(Constraint a b aObj bObj _) mappings constraints) =
    "Can't unify " ++ show (recursiveLookupTy mappings a) ++ " with " ++ show (recursiveLookupTy mappings b) ++ "\n\n" ++
    --show aObj ++ "\nWITH\n" ++ show bObj ++ "\n\n" ++
    "  " ++ pretty aObj ++ " : " ++ showTypeFromXObj mappings aObj ++ "\n  At " ++ prettyInfoFromXObj aObj ++ "" ++
    "\n\n" ++
    "  " ++ pretty bObj ++ " : " ++ showTypeFromXObj mappings bObj ++ "\n  At " ++ prettyInfoFromXObj bObj ++ "\n"
    -- ++ "Constraint: " ++ show constraint ++ "\n\n"
    -- "All constraints:\n" ++ show constraints ++ "\n\n" ++
    -- "Mappings: \n" ++ show mappings ++ "\n\n"
  show (CantDisambiguate xobj originalName theType options) =
    "Can't disambiguate symbol '" ++ originalName ++ "' of type " ++ show theType ++ " at " ++ prettyInfoFromXObj xobj ++
    "\nPossibilities:\n    " ++ joinWith "\n    " (map (\(t, p) -> show p ++ " : " ++ show t) options)
  show (CantDisambiguateInterfaceLookup xobj name theType options) =
    "Can't disambiguate interface lookup symbol '" ++ name ++ "' of type " ++ show theType ++ " at " ++ prettyInfoFromXObj xobj ++
    "\nPossibilities:\n    " ++ joinWith "\n    " (map (\(t, p) -> show p ++ " : " ++ show t) options)
  show (SeveralExactMatches xobj name theType options) =
    "Several exact matches for interface lookup symbol '" ++ name ++ "' of type " ++ show theType ++ " at " ++ prettyInfoFromXObj xobj ++
    "\nPossibilities:\n    " ++ joinWith "\n    " (map (\(t, p) -> show p ++ " : " ++ show t) options)
  show (NoMatchingSignature xobj originalName theType options) =
    "Can't find matching lookup for symbol '" ++ originalName ++
    "' of type " ++ show theType ++ " at " ++ prettyInfoFromXObj xobj ++
    "\nNone of the possibilities have the correct signature:\n    " ++ joinWith
    "\n    " (map (\(t, p) -> show p ++ " : " ++ show t) options)
  show (LeadingColon xobj) =
    "Symbol '" ++ pretty xobj ++ "' starting with colon at " ++ prettyInfoFromXObj xobj ++ "."
  show (HolesFound holes) =
    "Holes found:\n\n    " ++ joinWith "\n    " (map (\(name, t) -> name ++ " : " ++ show t) holes) ++ "\n"
  show (FailedToExpand xobj (EvalError errorMessage)) =
    "Failed to expand at " ++ prettyInfoFromXObj xobj ++ ": " ++ errorMessage
  show (NotAValidType xobj) =
    "Not a valid type: " ++ pretty xobj ++ " at " ++ prettyInfoFromXObj xobj
  show (FunctionsCantReturnRefTy xobj t) =
    "Functions can't return references. " ++ getName xobj ++ " : " ++ show t ++ " at " ++ prettyInfoFromXObj xobj
  show (LetCantReturnRefTy xobj t) =
    "Let-expressions can't return references. '" ++ pretty xobj ++ "' : " ++ show t ++ " at " ++ prettyInfoFromXObj xobj
  show (GettingReferenceToUnownedValue xobj) =
    "Referencing a given-away value '" ++ pretty xobj ++ "' at " ++ --"' (expression " ++ freshVar i ++ ") at " ++
    prettyInfoFromXObj xobj ++ "\n" ++ show xobj
  show (UsingUnownedValue xobj) =
    "Using a given-away value '" ++ pretty xobj ++ "' at " ++ prettyInfoFromXObj xobj
  show (UsingCapturedValue xobj) =
    "Using a captured value '" ++ pretty xobj ++ "' at " ++ prettyInfoFromXObj xobj
  show (ArraysCannotContainRefs xobj) =
    "Arrays can't contain references: '" ++ pretty xobj ++ "' at " ++ prettyInfoFromXObj xobj
  show (MainCanOnlyReturnUnitOrInt xobj t) =
    "Main function can only return Int or (), got " ++ show t
  show (MainCannotHaveArguments xobj c) =
    "Main function can not have arguments, got " ++ show c
  show (CannotConcretize xobj) =
    "Unable to concretize '" ++ pretty xobj ++ "' at " ++ prettyInfoFromXObj xobj
  show (TooManyAnnotateCalls xobj) =
    "Too many annotate calls (infinite loop) when annotating '" ++ pretty xobj ++ "' at " ++ prettyInfoFromXObj xobj
  show (NotAType xobj) =
    "Can't understand the type '" ++ pretty xobj ++ "' at " ++ prettyInfoFromXObj xobj
  show (CannotSet xobj) =
    "Can't 'set!' " ++ pretty xobj ++ " at " ++ prettyInfoFromXObj xobj
  show (DoesNotMatchSignatureAnnotation xobj sigTy) =
    "Definition at " ++ prettyInfoFromXObj xobj ++ " does not match 'sig' annotation " ++ show sigTy ++ ", actual type is " ++ show (forceTy xobj)
  show (CannotMatch xobj) =
    "Can't match '" ++ pretty xobj ++ "' at " ++ prettyInfoFromXObj xobj
<<<<<<< HEAD
=======
  show (InvalidSumtypeCase xobj) =
    "Failed to convert '" ++ pretty xobj ++ "' to a sumtype case, at " ++ prettyInfoFromXObj xobj
  show (InvalidMemberType t xobj) =
    "Can't use the type '" ++ show t ++ "' as a member type at " ++ prettyInfoFromXObj xobj
  show (NotAmongRegisteredTypes t xobj) =
    "Can't find a definition for the type '" ++ show t ++ "' at " ++ prettyInfoFromXObj xobj
  show (UnevenMembers xobjs) =
    "Uneven nr of members / types: " ++ joinWithComma (map pretty xobjs) ++ " at " ++ prettyInfoFromXObj (head xobjs)
>>>>>>> 2be1a6a2

machineReadableErrorStrings :: FilePathPrintLength -> TypeError -> [String]
machineReadableErrorStrings fppl err =
  case err of
    (UnificationFailed constraint@(Constraint a b aObj bObj _) mappings constraints) ->
      [machineReadableInfoFromXObj fppl aObj ++ " " ++ pretty aObj ++ " : " ++
       showTypeFromXObj mappings aObj ++ ", can't unify with " ++ show (recursiveLookupTy mappings b) ++ "."
      ,machineReadableInfoFromXObj fppl bObj ++ " " ++ pretty bObj ++ " : " ++
       showTypeFromXObj mappings bObj ++ ", can't unify with " ++ show (recursiveLookupTy mappings a) ++ "."]

    (DefnMissingType xobj) ->
      [machineReadableInfoFromXObj fppl xobj ++ " Function definition '" ++ getName xobj ++ "' missing type."]
    (DefMissingType xobj) ->
      [machineReadableInfoFromXObj fppl xobj ++ " Variable definition '" ++ getName xobj ++ "' missing type."]
    (ExpressionMissingType xobj) ->
      [machineReadableInfoFromXObj fppl xobj ++ " Expression '" ++ pretty xobj ++ "' missing type."]
    (SymbolNotDefined symPath xobj) ->
      [machineReadableInfoFromXObj fppl xobj ++ " Trying to refer to an undefined symbol '" ++ show symPath ++ "'."]
    (SymbolMissingType xobj env) ->
      [machineReadableInfoFromXObj fppl xobj ++ " Symbol '" ++ getName xobj ++ "' missing type."]
    (InvalidObj Defn xobj) ->
      [machineReadableInfoFromXObj fppl xobj ++ " Invalid function definition."]
    (InvalidObj If xobj) ->
      [machineReadableInfoFromXObj fppl xobj ++ " Invalid if-statement."]
    (InvalidObj o xobj) ->
      [machineReadableInfoFromXObj fppl xobj ++ " Invalid obj '" ++ show o ++ "'."]
    (CantUseDerefOutsideFunctionApplication xobj) ->
      [machineReadableInfoFromXObj fppl xobj ++ " Can't use 'deref' / '~' outside function application."]
    (WrongArgCount xobj) ->
      [machineReadableInfoFromXObj fppl xobj ++ " Wrong argument count in call to '" ++ getName xobj ++ "'."]
    (NotAFunction xobj) ->
      [machineReadableInfoFromXObj fppl xobj ++ " Trying to call non-function '" ++ getName xobj ++ "'."]
    (NoStatementsInDo xobj) ->
      [machineReadableInfoFromXObj fppl xobj ++ " The do-statement has no expressions inside of it."]
    (TooManyFormsInBody xobj) ->
      [machineReadableInfoFromXObj fppl xobj ++ " Too many expressions in body position."]
    (NoFormsInBody xobj) ->
      [machineReadableInfoFromXObj fppl xobj ++ " No expressions in body position."]

    (CantDisambiguate xobj originalName theType options) ->
      [machineReadableInfoFromXObj fppl xobj ++ " Can't disambiguate symbol '" ++ originalName ++ "' of type " ++ show theType ++
       "\nPossibilities:\n    " ++ joinWith "\n    " (map (\(t, p) -> show p ++ " : " ++ show t) options)]
    (CantDisambiguateInterfaceLookup xobj name theType options) ->
      [machineReadableInfoFromXObj fppl xobj ++ " Can't disambiguate interface lookup symbol '" ++ name ++ "' of type " ++ show theType ++
       "\nPossibilities:\n    " ++ joinWith "\n    " (map (\(t, p) -> show p ++ " : " ++ show t) options)]
    (SeveralExactMatches xobj name theType options) ->
      [machineReadableInfoFromXObj fppl xobj ++ " Several exact matches for interface lookup symbol '" ++ name ++ "' of type " ++ show theType ++ "\nPossibilities:\n    " ++ joinWith "\n    " (map (\(t, p) -> show p ++ " : " ++ show t) options)]
    (NoMatchingSignature xobj originalName theType options) ->
      [machineReadableInfoFromXObj fppl xobj ++ " Can't find matching lookup for symbol '" ++ originalName ++ "' of type " ++ show theType ++
       "\nNone of the possibilities have the correct signature:\n    " ++ joinWith
       "\n    " (map (\(t, p) -> show p ++ " : " ++ show t) options)]

    (LeadingColon xobj) ->
      [machineReadableInfoFromXObj fppl xobj ++ " Symbol '" ++ pretty xobj ++ "' starting with a colon (reserved for REPL shortcuts)."]

    -- (HolesFound holes) ->
    --   (map (\(name, t) -> machineReadableInfoFromXObj fppl xobj ++ " " ++ name ++ " : " ++ show t) holes)

    (FailedToExpand xobj (EvalError errorMessage)) ->
      [machineReadableInfoFromXObj fppl xobj ++ "Failed to expand: " ++ errorMessage]

    -- TODO: Remove overlapping errors:
    (NotAValidType xobj) ->
      [machineReadableInfoFromXObj fppl xobj ++ " Not a valid type: " ++ pretty xobj ++ "."]
    (NotAType xobj) ->
      [machineReadableInfoFromXObj fppl xobj ++ " Can't understand the type '" ++ pretty xobj ++ "'."]

    (FunctionsCantReturnRefTy xobj t) ->
      [machineReadableInfoFromXObj fppl xobj ++ " Functions can't return references. " ++ getName xobj ++ " : " ++ show t ++ "."]
    (LetCantReturnRefTy xobj t) ->
      [machineReadableInfoFromXObj fppl xobj ++ " Let-expressions can't return references. '" ++ pretty xobj ++ "' : " ++ show t ++ "."]
    (GettingReferenceToUnownedValue xobj) ->
      [machineReadableInfoFromXObj fppl xobj ++ " Referencing a given-away value '" ++ pretty xobj ++ "'."]
    (UsingUnownedValue xobj) ->
      [machineReadableInfoFromXObj fppl xobj ++ " Using a given-away value '" ++ pretty xobj ++ "'."]
    (UsingCapturedValue xobj) ->
      [machineReadableInfoFromXObj fppl xobj ++ " Using a captured value '" ++ pretty xobj ++ "'."]
    (ArraysCannotContainRefs xobj) ->
      [machineReadableInfoFromXObj fppl xobj ++ " Arrays can't contain references: '" ++ pretty xobj ++ "'."]

    (MainCanOnlyReturnUnitOrInt xobj t) ->
      [machineReadableInfoFromXObj fppl xobj ++ " Main function can only return Int or (), got " ++ show t ++ "."]
    (MainCannotHaveArguments xobj c) ->
      [machineReadableInfoFromXObj fppl xobj ++ " Main function can not have arguments, got " ++ show c ++ "."]

    (TooManyAnnotateCalls xobj) ->
      [machineReadableInfoFromXObj fppl xobj ++ " Too many annotate calls (infinite loop) when annotating '" ++ pretty xobj ++ "'."]

  --    (InvalidMemberType msg) ->
 -- --   msg

    (CannotSet xobj) ->
      [machineReadableInfoFromXObj fppl xobj ++ " Can't set! '" ++ pretty xobj ++ "'."]
    (CannotConcretize xobj) ->
      [machineReadableInfoFromXObj fppl xobj ++ " Unable to concretize '" ++ pretty xobj ++ "'."]

    (DoesNotMatchSignatureAnnotation xobj sigTy) ->
      [machineReadableInfoFromXObj fppl xobj ++ "Definition does not match 'sig' annotation " ++ show sigTy ++ ", actual type is " ++ show (forceTy xobj)]

    (CannotMatch xobj) ->
      [machineReadableInfoFromXObj fppl xobj ++ " Can't match '" ++ pretty xobj ++ "'."]

<<<<<<< HEAD
=======
    (InvalidSumtypeCase xobj) ->
      [machineReadableInfoFromXObj fppl xobj ++ " Failed to convert '" ++ pretty xobj ++ "' to a sumtype case."]

    (InvalidMemberType t xobj) ->
      [machineReadableInfoFromXObj fppl xobj ++ " Can't use '" ++ show t ++ "' as a type for a member variable."]
    (NotAmongRegisteredTypes t xobj) ->
      [machineReadableInfoFromXObj fppl xobj ++ " The type '" ++ show t ++ "' isn't defined."]
    (UnevenMembers xobjs) ->
      [machineReadableInfoFromXObj fppl (head xobjs) ++ " Uneven nr of members / types: " ++ joinWithComma (map pretty xobjs)]

>>>>>>> 2be1a6a2
    _ ->
      [show err]

recursiveLookupTy :: TypeMappings -> Ty -> Ty
recursiveLookupTy mappings t = case t of
                                 (VarTy v) -> fromMaybe t (recursiveLookup mappings v)
                                 (RefTy r) -> RefTy (recursiveLookupTy mappings r)
                                 (PointerTy p) -> PointerTy (recursiveLookupTy mappings p)
                                 (StructTy n innerTys) -> StructTy n (map (recursiveLookupTy mappings) innerTys)
                                 (FuncTy argTys retTy) -> FuncTy (map (recursiveLookupTy mappings) argTys)
                                                                 (recursiveLookupTy mappings retTy)
                                 _ -> t

showTypeFromXObj :: TypeMappings -> XObj -> String
showTypeFromXObj mappings xobj =
  case ty xobj of
    Just t -> show (recursiveLookupTy mappings t)
    Nothing -> "Type missing"<|MERGE_RESOLUTION|>--- conflicted
+++ resolved
@@ -42,13 +42,10 @@
                | CannotSet XObj
                | DoesNotMatchSignatureAnnotation XObj Ty -- Not used at the moment (but should?)
                | CannotMatch XObj
-<<<<<<< HEAD
-=======
                | InvalidSumtypeCase XObj
                | InvalidMemberType Ty XObj
                | NotAmongRegisteredTypes Ty XObj
                | UnevenMembers [XObj]
->>>>>>> 2be1a6a2
 
 instance Show TypeError where
   show (SymbolMissingType xobj env) =
@@ -139,8 +136,6 @@
     "Definition at " ++ prettyInfoFromXObj xobj ++ " does not match 'sig' annotation " ++ show sigTy ++ ", actual type is " ++ show (forceTy xobj)
   show (CannotMatch xobj) =
     "Can't match '" ++ pretty xobj ++ "' at " ++ prettyInfoFromXObj xobj
-<<<<<<< HEAD
-=======
   show (InvalidSumtypeCase xobj) =
     "Failed to convert '" ++ pretty xobj ++ "' to a sumtype case, at " ++ prettyInfoFromXObj xobj
   show (InvalidMemberType t xobj) =
@@ -149,7 +144,6 @@
     "Can't find a definition for the type '" ++ show t ++ "' at " ++ prettyInfoFromXObj xobj
   show (UnevenMembers xobjs) =
     "Uneven nr of members / types: " ++ joinWithComma (map pretty xobjs) ++ " at " ++ prettyInfoFromXObj (head xobjs)
->>>>>>> 2be1a6a2
 
 machineReadableErrorStrings :: FilePathPrintLength -> TypeError -> [String]
 machineReadableErrorStrings fppl err =
@@ -252,8 +246,6 @@
     (CannotMatch xobj) ->
       [machineReadableInfoFromXObj fppl xobj ++ " Can't match '" ++ pretty xobj ++ "'."]
 
-<<<<<<< HEAD
-=======
     (InvalidSumtypeCase xobj) ->
       [machineReadableInfoFromXObj fppl xobj ++ " Failed to convert '" ++ pretty xobj ++ "' to a sumtype case."]
 
@@ -264,7 +256,6 @@
     (UnevenMembers xobjs) ->
       [machineReadableInfoFromXObj fppl (head xobjs) ++ " Uneven nr of members / types: " ++ joinWithComma (map pretty xobjs)]
 
->>>>>>> 2be1a6a2
     _ ->
       [show err]
 
