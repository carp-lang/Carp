--- conflicted
+++ resolved
@@ -19,12 +19,8 @@
 -- | A symbol that is not used for looking up things will use the 'Symbol' case.
 data SymbolMode = Symbol
                 | LookupLocal
-<<<<<<< HEAD
+                | LookupRecursive
                 | LookupGlobal GlobalMode
-=======
-                | LookupRecursive
-                | LookupGlobal
->>>>>>> f4977be7
                 | LookupGlobalOverride String -- Used to emit another name than the one used in the Carp program.
                 deriving (Eq, Show, Ord)
 
