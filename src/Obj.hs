--- conflicted
+++ resolved
@@ -279,11 +279,7 @@
                                               Just captures -> " <" ++ prettyCaptures captures ++ ">"
                                               Nothing -> ""
             Def -> "def"
-<<<<<<< HEAD
-            Fn _ captures -> "fn <" ++ prettyCaptures captures ++ ">"
-=======
-            Fn _ captures _ -> "fn" ++ " <" ++ joinWithComma (map getName (Set.toList captures)) ++ ">"
->>>>>>> a8da22fe
+            Fn _ captures _ -> "fn" ++ " <" ++ prettyCaptures captures ++ ">"
             If -> "if"
             Match -> "match"
             While -> "while"
