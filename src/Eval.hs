--- conflicted
+++ resolved
@@ -147,16 +147,12 @@
                    _ -> return (makeEvalError ctx Nothing ("`if` condition contains non-boolean value: " ++ pretty okCondition) (info okCondition))
                Left err -> return (Left err)
 
-<<<<<<< HEAD
-        [defnExpr@(XObj (Defn _) _ _), name, args@(XObj (Arr a) _ _), body] ->
-=======
         [XObj (Fn _ _) _ _, args@(XObj (Arr a) _ _), _] ->
             if all isUnqualifiedSym a
             then return (Right listXObj)
             else return (makeEvalError ctx Nothing ("`fn` requires all arguments to be unqualified symbols, but it got `" ++ pretty args ++ "`") (info xobj))
 
-        [defnExpr@(XObj Defn _ _), name, args@(XObj (Arr a) _ _), body] ->
->>>>>>> 6954642c
+        [defnExpr@(XObj (Defn _) _ _), name, args@(XObj (Arr a) _ _), body] ->
             case obj name of
               (Sym (SymPath [] _) _) ->
                   if all isUnqualifiedSym a
