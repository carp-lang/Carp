--- conflicted
+++ resolved
@@ -707,21 +707,6 @@
       Left err ->
         pure (ctx, Left err)
 
-<<<<<<< HEAD
-specialCommandAddress :: Context -> XObj -> IO (Context, Either EvalError XObj)
-specialCommandAddress ctx xobj =
-  case xobj of
-    XObj (Sym _ _) _ _ ->
-      do
-        (newCtx, result) <- annotateWithinContext ctx xobj
-        case result of
-          Right (annXObj, _) -> return (newCtx, Right annXObj)
-          Left err ->
-            return (ctx, Left err)
-    _ -> return (evalError ctx ("Can't get the address of non-symbol " ++ pretty xobj) (xobjInfo xobj))
-
-=======
->>>>>>> e05d5515
 specialCommandWhile :: Context -> XObj -> XObj -> IO (Context, Either EvalError XObj)
 specialCommandWhile ctx cond body = do
   (newCtx, evd) <- evalDynamic ResolveLocal ctx cond
