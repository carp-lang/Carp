--- conflicted
+++ resolved
@@ -596,13 +596,8 @@
       Just (_, Binder _ (XObj (Mod innerEnv) _ _)) -> do
         let ctx' = Context env (Just innerEnv{envParent=i}) typeEnv (pathStrings ++ [moduleName]) proj lastInput execMode history -- TODO: use { = } syntax instead
         (ctxAfterModuleAdditions, res) <- liftIO $ foldM folder (ctx', dynamicNil) innerExpressions
-<<<<<<< HEAD
-        return (popModulePath ctxAfterModuleAdditions{contextInternalEnv=i}, res) -- TODO: propagate errors...
+        pure (popModulePath ctxAfterModuleAdditions{contextInternalEnv=i}, res) -- TODO: propagate errors...
       Just (_, Binder existingMeta (XObj (Lst [XObj MetaStub _ _, _]) _ _)) ->
-=======
-        pure (popModulePath ctxAfterModuleAdditions{contextInternalEnv=i}, res) -- TODO: propagate errors...
-      Just (_, Binder existingMeta (XObj (Lst [XObj DocStub _ _, _]) _ _)) ->
->>>>>>> d742c240
         defineIt existingMeta
       Just (_, Binder _ x) ->
         pure (evalError ctx ("Can't redefine '" ++ moduleName ++ "' as module") (info xobj))
