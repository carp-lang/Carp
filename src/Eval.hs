--- conflicted
+++ resolved
@@ -620,21 +620,6 @@
       Left err ->
         pure (ctx, Left err)
 
-<<<<<<< HEAD
-specialCommandAddress :: Context -> XObj -> IO (Context, Either EvalError XObj)
-specialCommandAddress ctx xobj =
-  case xobj of
-    XObj (Sym _ _) _ _ ->
-      do
-        (newCtx, result) <- annotateWithinContext False ctx xobj
-        case result of
-          Right (annXObj, _) -> return (newCtx, Right annXObj)
-          Left err ->
-            return (ctx, Left err)
-    _ -> pure (throwErr (AddressContainsNonSymbol xobj) ctx (xobjInfo xobj))
-
-=======
->>>>>>> d3f8d83c
 specialCommandWhile :: Context -> XObj -> XObj -> IO (Context, Either EvalError XObj)
 specialCommandWhile ctx cond body = do
   (newCtx, evd) <- evalDynamic ResolveLocal ctx cond
