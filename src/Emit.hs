module Emit (toC,
             envToC,
             globalsToC,
             projectIncludesToC,
             envToDeclarations,
             checkForUnresolvedSymbols,
             ToCMode(..),
             wrapInInitFunction
            ) where

import Data.List (intercalate, sortOn)
import Control.Monad.State
import Control.Monad (when, zipWithM_)
import qualified Data.Map as Map
import qualified Data.Set as Set
import Data.Maybe (fromMaybe)
import Debug.Trace

import Obj
import Types
import Util
import Template
import Scoring
import Lookup
import Concretize

addIndent :: Int -> String
addIndent n = replicate n ' '

indentAmount :: Int
indentAmount = 4

data ToCError = InvalidParameter XObj
              | InvalidList XObj
              | DontVisitObj Obj
              | CannotEmitUnit
              | CannotEmitExternal
              | CannotEmitModKeyword
              | BinderIsMissingType Binder
              | UnresolvedMultiSymbol XObj
              | UnresolvedInterfaceSymbol XObj
              | UnresolvedGenericType XObj
              | CannotSet XObj

instance Show ToCError where
  show (InvalidParameter xobj) = "Invalid parameter: " ++ show (obj xobj)
  show (InvalidList xobj) = "Invalid list: " ++ show (obj xobj)
  show (DontVisitObj o) = "Don't visit " ++ show o ++ " (internal compiler error)."
  show CannotEmitUnit = "Can't emit code for empty list: ()"
  show CannotEmitExternal = "Can't emit code for external function/variable."
  show CannotEmitModKeyword = "Can't emit code for Mod."
  show (BinderIsMissingType b) = "Binder is missing type: " ++ show b
  show (UnresolvedMultiSymbol xobj@(XObj (MultiSym symName symPaths) _ _)) =
    "Found ambiguous symbol '" ++ symName ++
    "' (alternatives are " ++ joinWithComma (map show symPaths) ++ ")" ++
    " at " ++ prettyInfoFromXObj xobj
  show (UnresolvedInterfaceSymbol xobj@(XObj (InterfaceSym symName) _ _)) =
    "Found unresolved use of interface '" ++ symName ++ "'" ++
    " at " ++ prettyInfoFromXObj xobj
  show (UnresolvedGenericType xobj@(XObj _ _ (Just t))) =
    "Found unresolved generic type '" ++ show t ++ "' at " ++ prettyInfoFromXObj xobj
  show (CannotSet xobj) = "Can't emit code for setting " ++ pretty xobj ++ " at " ++ prettyInfoFromXObj xobj

data ToCMode = Functions | Globals | All deriving Show

data EmitterState = EmitterState { emitterSrc :: String }

appendToSrc :: String -> State EmitterState ()
appendToSrc moreSrc = modify (\s -> s { emitterSrc = emitterSrc s ++ moreSrc })

toC :: ToCMode -> XObj -> String
toC toCMode root = emitterSrc (execState (visit startingIndent root) (EmitterState ""))
  where startingIndent = case toCMode of
                           Functions -> 0
                           Globals -> 4
                           All -> 0
        visit :: Int -> XObj -> State EmitterState String
        visit indent xobj =
          case obj xobj of
            Lst _   -> visitList indent xobj
            Arr _   -> visitArray indent xobj
            Num IntTy num -> return (show (round num :: Int))
            Num LongTy num -> return (show (round num :: Int) ++ "l")
            Num FloatTy num -> return (show num ++ "f")
            Num DoubleTy num -> return (show num)
            Num _ _ -> error "Can't emit invalid number type."
            Bol b -> return (if b then "true" else "false")
            Str _ -> visitString indent xobj
            Pattern _ -> visitString indent xobj
            Chr c -> return $ case c of
                                '\t' -> "'\\t'"
                                '\n' -> "'\\n'"
                                '\\' -> "'\\\\'"
                                x -> ['\'', x, '\'']
            Sym _ _ -> visitSymbol indent xobj
            Defn -> error (show (DontVisitObj Defn))
            Def -> error (show (DontVisitObj Def))
            Let -> error (show (DontVisitObj Let))
            If -> error (show (DontVisitObj If))
            Break -> error (show (DontVisitObj Break))
            While -> error (show (DontVisitObj While))
            Do -> error (show (DontVisitObj Do))
            e@(Typ _) -> error (show (DontVisitObj e))
            e@(DefSumtype _) -> error (show (DontVisitObj e))
            Mod _ -> error (show CannotEmitModKeyword)
            External _ -> error (show CannotEmitExternal)
            ExternalType -> error (show (DontVisitObj ExternalType))
            e@(Command _) -> error (show (DontVisitObj e))
            e@(Deftemplate _) ->  error (show (DontVisitObj e))
            e@(Instantiate _) ->  error (show (DontVisitObj e))
            e@(Defalias _) -> error (show (DontVisitObj e))
            e@(MultiSym _ _) -> error (show (DontVisitObj e))
            e@(InterfaceSym _) -> error (show (DontVisitObj e))
            Address -> error (show (DontVisitObj Address))
            SetBang -> error (show (DontVisitObj SetBang))
            Macro -> error (show (DontVisitObj Macro))
            Dynamic -> error (show (DontVisitObj Dynamic))
            The -> error (show (DontVisitObj The))
            Ref -> error (show (DontVisitObj Ref))
            Deref -> error (show (DontVisitObj Deref))
            e@(Interface _ _) -> error (show (DontVisitObj e))

        visitStr' indent str i =
          -- | This will allocate a new string every time the code runs:
          -- do let var = freshVar i
          --    appendToSrc (addIndent indent ++ "String " ++ var ++ " = strdup(\"" ++ str ++ "\");\n")
          --    return var
          -- | This will use the statically allocated string in the C binary (can't be freed):
          do let var = freshVar i
                 varRef = freshVar i ++ "_ref";
             appendToSrc (addIndent indent ++ "static String " ++ var ++ " = \"" ++ escapeString str ++ "\";\n")
             appendToSrc (addIndent indent ++ "String *" ++ varRef ++ " = &" ++ var ++ ";\n")
             return varRef
        visitString indent (XObj (Str str) (Just i) _) = visitStr' indent str i
        visitString indent (XObj (Pattern str) (Just i) _) = visitStr' indent str i
        visitString _ _ = error "Not a string."
        escapeString [] = ""
        escapeString ('\"':xs) = "\\\"" ++ escapeString xs
        escapeString (x:xs) = x : escapeString xs

        visitSymbol :: Int -> XObj -> State EmitterState String
        visitSymbol _ xobj@(XObj (Sym _ (LookupGlobalOverride overrideWithName)) _ t) =
          return overrideWithName
        visitSymbol indent xobj@(XObj sym@(Sym path lookupMode) (Just i) t) =
          let Just t' = t
          in if isTypeGeneric t'
             then error ("Can't emit symbol of generic type: " ++
                         show path ++ " : " ++ show t' ++ " at " ++ prettyInfoFromXObj xobj)
             else if isFunctionType t' && not (isLookupLocal lookupMode) && not (isGlobalVariableLookup lookupMode)
                  then do let var = freshVar i
                          appendToSrc (addIndent indent ++ "Lambda " ++ var ++ " = { .callback = " ++ pathToC path ++ ", .env = NULL, .delete = NULL, .copy = NULL }; //" ++ show sym ++ "\n")
                          return var
                  else case lookupMode of
                         LookupLocal Capture -> return ("_env->" ++ pathToC path)
                         _ -> return (pathToC path)

        visitSymbol _ xobj@(XObj (Sym path _) Nothing _) = error ("Symbol missing info: " ++ show xobj)
        visitSymbol _ _ = error "Not a symbol."

        visitList :: Int -> XObj -> State EmitterState String
        visitList indent (XObj (Lst xobjs) (Just i) t) =
          case xobjs of
            -- Defn
            [XObj Defn _ _, XObj (Sym path@(SymPath _ name) _) _ _, XObj (Arr argList) _ _, body] ->
              case toCMode of
                Globals ->
                  return ""
                _ ->
                  do let innerIndent = indent + indentAmount
                         Just (FuncTy _ retTy) = t
                         defnDecl = defnToDeclaration path argList retTy
                     if (name == "main")
                       then appendToSrc "int main(int argc, char** argv) {\n"
                       else appendToSrc (defnDecl ++ " {\n")
                     when (name == "main") $
                       appendToSrc (addIndent innerIndent ++ "carp_init_globals(argc, argv);\n")
                     ret <- visit innerIndent body
                     delete innerIndent i
                     when (retTy /= UnitTy) $
                       appendToSrc (addIndent innerIndent ++ "return " ++ ret ++ ";\n")
                     appendToSrc "}\n\n"
                     return ""

            -- Fn / λ
            [XObj (Fn name set) _ _, XObj (Arr argList) _ _, body] ->
              do let retVar = freshVar i
                     capturedVars = Set.toList set
                     Just callback = name
                     callbackMangled = pathToC callback
                     needEnv = not (null capturedVars)
                     lambdaEnvTypeName = callbackMangled ++ "_env" -- The name of the struct is the callback name with suffix '_env'.
                     lambdaEnvType = StructTy lambdaEnvTypeName []
                     lambdaEnvName = freshVar i ++ "_env"
                 appendToSrc (addIndent indent ++ "// This lambda captures " ++
                              show (length capturedVars) ++ " variables: " ++
                              joinWithComma (map getName capturedVars) ++ "\n")
                 when needEnv $
                   do appendToSrc (addIndent indent ++ tyToC lambdaEnvType ++ " *" ++ lambdaEnvName ++
                                   " = CARP_MALLOC(sizeof(" ++ tyToC lambdaEnvType ++ "));\n")
                      mapM_ (\(XObj (Sym path _) _ _) ->
                               appendToSrc (addIndent indent ++ lambdaEnvName ++ "->" ++
                                            pathToC path ++ " = " ++ pathToC path ++ ";\n"))
                        capturedVars
                 appendToSrc (addIndent indent ++ "Lambda " ++ retVar ++ " = {\n")
                 appendToSrc (addIndent indent ++ "  .callback = " ++ callbackMangled ++ ",\n")
                 appendToSrc (addIndent indent ++ "  .env = " ++ (if needEnv then lambdaEnvName else "NULL")  ++ ",\n")
                 appendToSrc (addIndent indent ++ "  .delete = " ++ (if needEnv then "" ++ lambdaEnvTypeName ++ "_delete" else "NULL")  ++ ",\n")
                 appendToSrc (addIndent indent ++ "  .copy = " ++ (if needEnv then "" ++ lambdaEnvTypeName ++ "_copy" else "NULL")  ++ "\n")
                 appendToSrc (addIndent indent ++ "};\n")
                 return retVar

            -- Def
            [XObj Def _ _, XObj (Sym path _) _ _, expr] ->
              case toCMode of
                Functions ->
                  return ""
                _ ->
                  do appendToSrc (addIndent indent ++ "{\n")
                     let innerIndent = indent + indentAmount
                     ret <- visit innerIndent expr
                     appendToSrc (addIndent innerIndent ++ pathToC path ++ " = " ++ ret ++ ";\n")
                     delete innerIndent i
                     appendToSrc (addIndent indent ++ "}\n")
                     return ""

            -- Let
            [XObj Let _ _, XObj (Arr bindings) _ _, body] ->
              let indent' = indent + indentAmount
              in  do let Just bodyTy = ty body
                         isNotVoid = bodyTy /= UnitTy
                         letBodyRet = freshVar i
                     when isNotVoid $ -- Must be declared outside the scope
                       appendToSrc (addIndent indent ++ tyToCLambdaFix bodyTy ++ " " ++ letBodyRet ++ ";\n")
                     appendToSrc (addIndent indent ++ "/* let */ {\n")
                     let letBindingToC (XObj (Sym (SymPath _ symName) _) _ _) expr =
                           do ret <- visit indent' expr
                              let Just bindingTy = ty expr
                              when (bindingTy /= UnitTy) $
                                appendToSrc (addIndent indent' ++ tyToCLambdaFix bindingTy ++ " " ++ mangle symName ++ " = " ++ ret ++ ";\n")
                         letBindingToC _ _ = error "Invalid binding."
                     _ <- mapM (uncurry letBindingToC) (pairwise bindings)
                     ret <- visit indent' body
                     when isNotVoid $
                       appendToSrc (addIndent indent' ++ letBodyRet ++ " = " ++ ret ++ ";\n")
                     delete indent' i
                     appendToSrc (addIndent indent ++ "}\n")
                     return letBodyRet

            -- If
            [XObj If _ _, expr, ifTrue, ifFalse] ->
              let indent' = indent + indentAmount
              in  do let isNotVoid = ty ifTrue /= Just UnitTy
                         ifRetVar = freshVar i
                     when isNotVoid $
                       let Just ifT = ty ifTrue
                       in  appendToSrc (addIndent indent ++ tyToCLambdaFix ifT ++ " " ++ ifRetVar ++ ";\n")
                     exprVar <- visit indent expr
                     appendToSrc (addIndent indent ++ "if (" ++ exprVar ++ ") {\n")
                     trueVar <- visit indent' ifTrue
                     let Just ifTrueInfo = info ifTrue
                     delete indent' ifTrueInfo
                     when isNotVoid $
                       appendToSrc (addIndent indent' ++ ifRetVar ++ " = " ++ trueVar ++ ";\n")
                     appendToSrc (addIndent indent ++ "} else {\n")
                     falseVar <- visit indent' ifFalse
                     let Just ifFalseInfo = info ifFalse
                     delete indent' ifFalseInfo
                     when isNotVoid $
                       appendToSrc (addIndent indent' ++ ifRetVar ++ " = " ++ falseVar ++ ";\n")
                     appendToSrc (addIndent indent ++ "}\n")
                     return ifRetVar

            -- Match
            XObj Match _ _ : expr@(XObj _ _ (Just exprTy)) : rest ->
              let indent' = indent + indentAmount
                  retVar = freshVar i
                  isNotVoid = t /= Just UnitTy
                  sumTypeAsPath = SymPath [] (show exprTy)

                  emitCase :: (XObj, XObj) -> State EmitterState ()
                  emitCase (tagXObj@(XObj (Lst (XObj (Sym (SymPath _ caseName) _) _ _ : _)) _ _), caseExpr) =
                    do appendToSrc (addIndent indent ++ "case " ++ tagName exprTy caseName ++ ":")
                       appendToSrc (addIndent indent ++ "\n")
                       caseExprRetVal <- visit indent' caseExpr
                       when isNotVoid $
                         appendToSrc (addIndent indent' ++ retVar ++ " = " ++ caseExprRetVal ++ ";\n")
                       appendToSrc (addIndent indent' ++ "break;\n")

              in  do exprVar <- visit indent expr
                     when isNotVoid $
                       let Just tt = t
                       in  appendToSrc (addIndent indent ++ tyToCLambdaFix tt ++ " " ++ retVar ++ ";\n")
                     appendToSrc (addIndent indent ++ "switch (" ++ exprVar ++ "._tag) {\n")
                     mapM emitCase (pairwise rest)
                     appendToSrc (addIndent indent ++ "}\n")
                     return retVar

            XObj Match _ _ : _ ->
              error "Fell through match."

            -- While
            [XObj While _ _, expr, body] ->
              let indent' = indent + indentAmount
                  Just exprTy = ty expr
                  conditionVar = freshVar i
                  Just exprInfo = info expr
              in  do exprRetVar <- visitWhileExpression indent
                     appendToSrc (addIndent indent ++ tyToCLambdaFix exprTy ++ " " ++ conditionVar ++ " = " ++ exprRetVar ++ ";\n")
                     delete indent exprInfo
                     appendToSrc (addIndent indent ++ "while (" ++ conditionVar ++ ") {\n")
                     _ <- visit indent' body
                     exprRetVar' <- visitWhileExpression indent'
                     delete indent' i
                     appendToSrc (addIndent indent' ++ conditionVar ++ " = " ++ exprRetVar' ++ ";\n")
                     appendToSrc (addIndent indent ++ "}\n")
                     return ""

                       where visitWhileExpression :: Int -> State EmitterState String
                             visitWhileExpression ind =
                               do s <- get
                                  let (exprRetVar, exprResultState) = runState (visit ind expr) (EmitterState "")
                                      exprSrc = emitterSrc exprResultState
                                  modify (\x -> x { emitterSrc = emitterSrc s ++ exprSrc
                                                  })
                                  return exprRetVar

            -- Do
            XObj Do _ _ : expressions ->
              do let lastExpr = last expressions
                     retVar = freshVar i
                 _ <- mapM (visit indent) (init expressions)
                 let (Just lastTy) = ty lastExpr
                 if lastTy == UnitTy
                   then do _ <- visit indent lastExpr
                           return ""
                   else do lastRet <- visit indent lastExpr
                           appendToSrc (addIndent indent ++ tyToCLambdaFix lastTy ++ " " ++ retVar ++ " = " ++ lastRet ++ ";\n")
                           return retVar

            -- Address
            [XObj Address _ _, value] ->
              do valueVar <- visit indent value
                 return ("&" ++ valueVar)

            -- Set!
            [XObj SetBang _ _, variable, value] ->
              do valueVar <- visit indent value
                 let properVariableName =
                       case variable of
                         (XObj (Lst (XObj (Sym (SymPath _ "copy") _) _ _ : symObj@(XObj (Sym sym _) _ _) : _)) _ _) -> "*" ++ pathToC sym
                         (XObj (Sym sym _) _ _) -> pathToC sym
                         v -> error (show (CannotSet variable))
                     Just varInfo = info variable
                 --appendToSrc (addIndent indent ++ "// " ++ show (length (infoDelete varInfo)) ++ " deleters for " ++ properVariableName ++ ":\n")
                 delete indent varInfo
                 appendToSrc (addIndent indent ++ properVariableName ++ " = " ++ valueVar ++ "; "
                              ++ " // " ++ (show (fromMaybe (VarTy "?") (ty variable))) ++ " = " ++ (show (fromMaybe (VarTy "?") (ty value)))
                              ++ "\n")
                 return ""

            -- The
            [XObj The _ _, _, value] ->
              do var <- visit indent value
                 let Just t' = t
                     fresh = mangle (freshVar i)
                 appendToSrc (addIndent indent ++ tyToCLambdaFix t' ++ " " ++ fresh ++ " = " ++ var ++ "; // From the 'the' function.\n")
                 return fresh

            -- Ref
            [XObj Ref _ _, value] ->
              do var <- visit indent value
                 let Just t' = t
                     fresh = mangle (freshVar i)
                 if isNumericLiteral value
                   then do let literal = freshVar i ++ "_lit";
                               Just literalTy = ty value
                           appendToSrc (addIndent indent ++ "static " ++ tyToCLambdaFix literalTy ++ " " ++ literal ++ " = " ++ var ++ ";\n")
                           appendToSrc (addIndent indent ++ tyToCLambdaFix t' ++ " " ++ fresh ++ " = &" ++ literal ++ "; // ref\n")
                   else appendToSrc (addIndent indent ++ tyToCLambdaFix t' ++ " " ++ fresh ++ " = &" ++ var ++ "; // ref\n")
                 return fresh

            -- Deref
            [XObj Deref _ _, value] ->
              do x <- visit indent value
                 return ("(*" ++ x ++ ")")

            -- Deftype
            XObj (Typ _) _ _ : XObj (Sym _ _) _ _ : _ ->
              return ""

            -- DefSumtype
            XObj (DefSumtype _) _ _ : XObj (Sym _ _) _ _ : _ ->
              return ""

            -- Template
            [XObj (Deftemplate _) _ _, XObj (Sym _ _) _ _] ->
              return ""

            [XObj (Instantiate template) _ _, XObj (Sym path _) _ _] ->
              case toCMode of
                Globals ->
                  return ""
                _ ->
                  do let Just t' = t
                     appendToSrc (templateToC template path t')
                     return ""

            -- Alias
            XObj (Defalias _) _ _ : _ ->
              return ""

            -- External
            XObj (External _) _ _ : _ ->
              return ""

            -- Macro
            XObj Macro _ _ : _ ->
              return ""

            -- Dynamic
            XObj Dynamic _ _ : _ ->
              return ""

            -- Command
            XObj (Command _) _ _ : _ ->
              return ""

            -- Interface
            XObj (Interface _ _) _ _ : _ ->
              return ""

            -- Break
            [XObj Break _ _] -> do
              appendToSrc (addIndent indent ++ "break;\n")
              return ""

            -- Function application (functions with overridden names)
            func@(XObj (Sym _ (LookupGlobalOverride overriddenName)) _ _) : args ->
              do argListAsC <- createArgList indent True args -- The 'True' means "unwrap lambdas" which is always the case for functions with overriden names (they are external)
                 let funcTy = case ty func of
                               Just actualType -> actualType
                               _ -> error ("No type on func " ++ show func)
                     FuncTy argTys retTy = funcTy
                     callFunction = overriddenName ++ "(" ++ argListAsC ++ ");\n"
                 if retTy == UnitTy
                   then do appendToSrc (addIndent indent ++ callFunction)
                           return ""
                   else do let varName = freshVar i
                           appendToSrc (addIndent indent ++ tyToCLambdaFix retTy ++ " " ++ varName ++ " = " ++ callFunction)
                           return varName

            -- Function application (global symbols that are functions -- lambdas stored in def:s need to be called like locals, see below)
            func@(XObj (Sym path (LookupGlobal mode AFunction)) _ _) : args ->
              do argListAsC <- (createArgList indent (mode == ExternalCode)) args
                 let Just (FuncTy _ retTy) = ty func
                     funcToCall = pathToC path
                 if retTy == UnitTy
                   then do appendToSrc (addIndent indent ++ funcToCall ++ "(" ++ argListAsC ++ ");\n")
                           return ""
                   else do let varName = freshVar i
                           appendToSrc (addIndent indent ++ tyToCLambdaFix retTy ++ " " ++ varName ++ " = " ++ funcToCall ++ "(" ++ argListAsC ++ ");\n")
                           return varName

            -- Function application (on local symbols and global defs containing lambdas)
            func : args ->
              do funcToCall <- visit indent func
                 let unwrapLambdas = case func of
                                       XObj (Sym _ (LookupGlobal ExternalCode _)) _ _ -> True
                                       _ -> False
                 argListAsC <- createArgList indent unwrapLambdas args
                 let funcTy = case ty func of
                               Just actualType -> actualType
                               _ -> error ("No type on func " ++ show func)
                     FuncTy argTys retTy = funcTy
                     castToFn =
                       if unwrapLambdas
                       then tyToCLambdaFix retTy ++ "(*)(" ++ joinWithComma (map tyToCRawFunctionPtrFix argTys) ++ ")"
                       else tyToCLambdaFix retTy ++ "(*)(" ++ joinWithComma (map tyToCLambdaFix argTys) ++ ")"
                     castToFnWithEnv =
                       if unwrapLambdas
                       then tyToCLambdaFix retTy ++ "(*)(" ++ joinWithComma (map tyToCRawFunctionPtrFix (StructTy "LambdaEnv" [] : argTys)) ++ ")"
                       else tyToCLambdaFix retTy ++ "(*)(" ++ joinWithComma (map tyToCLambdaFix (StructTy "LambdaEnv" [] : argTys)) ++ ")"
                     callLambda = funcToCall ++ ".env ? ((" ++ castToFnWithEnv ++ ")" ++ funcToCall ++ ".callback)" ++ "(" ++ funcToCall ++ ".env" ++ (if null args then "" else ", ") ++ argListAsC ++ ") : ((" ++ castToFn ++ ")" ++ funcToCall ++ ".callback)(" ++ argListAsC ++ ");\n"
                 if retTy == UnitTy
                   then do appendToSrc (addIndent indent ++ callLambda)
                           return ""
                   else do let varName = freshVar i
                           appendToSrc (addIndent indent ++ tyToCLambdaFix retTy ++ " " ++ varName ++ " = " ++ callLambda)
                           return varName

            -- Empty list
            [] -> do appendToSrc (addIndent indent ++ "/* () */\n")
                     return ""

        visitList _ xobj@(XObj (Lst _) Nothing Nothing) = error ("List is missing info and type! " ++ show xobj)
        visitList _ xobj@(XObj (Lst _) Nothing (Just _)) = error ("List is missing info! " ++ show xobj)
        visitList _ xobj = error ("Must visit list! " ++ show xobj)

        createArgList :: Int -> Bool -> [XObj] -> State EmitterState String
        createArgList indent unwrapLambdas args =
          do argStrings <- mapM (visit indent) args
             let argTypes = map forceTy args
             return $ intercalate ", " $ if unwrapLambdas
                                         then zipWith unwrapLambda argStrings argTypes
                                         else argStrings

        unwrapLambda :: String -> Ty -> String
        unwrapLambda variableName ty =
          if isFunctionType ty
          then variableName ++ ".callback"
          else variableName

        visitArray :: Int -> XObj -> State EmitterState String
        visitArray indent (XObj (Arr xobjs) (Just i) t) =
          do let arrayVar = freshVar i
                 len = length xobjs
                 Just (StructTy "Array" [innerTy]) = t
             appendToSrc (addIndent indent ++ "Array " ++ arrayVar ++
                          " = { .len = " ++ show len ++ "," ++
                          " .capacity = " ++ show len ++ "," ++
                          " .data = CARP_MALLOC(sizeof(" ++ tyToCLambdaFix innerTy ++ ") * " ++ show len ++ ") };\n")
             zipWithM_ (visitArrayElement indent arrayVar innerTy) [0..] xobjs
             return arrayVar

        visitArray _ _ = error "Must visit array!"

        visitArrayElement :: Int -> String -> Ty -> Int -> XObj -> State EmitterState ()
        visitArrayElement indent arrayVar innerTy index xobj =
          do visited <- visit indent xobj
             appendToSrc (addIndent indent ++ "((" ++ tyToCLambdaFix innerTy ++ "*)" ++ arrayVar ++
                          ".data)[" ++ show index ++ "] = " ++ visited ++ ";\n")
             return ()

delete :: Int -> Info -> State EmitterState ()
delete indent i = mapM_ deleterToC (infoDelete i)
  where deleterToC :: Deleter -> State EmitterState ()
        deleterToC FakeDeleter {} =
          return ()
        deleterToC deleter@ProperDeleter{} =
          appendToSrc $ addIndent indent ++ "" ++ pathToC (deleterPath deleter) ++ "(" ++ mangle (deleterVariable deleter) ++ ");\n"

defnToDeclaration :: SymPath -> [XObj] -> Ty -> String
defnToDeclaration path@(SymPath _ name) argList retTy =
  if name == "main"
    then "int main(int argc, char** argv)"
    else let retTyAsC = tyToCLambdaFix retTy
             paramsAsC = paramListToC argList
         in (retTyAsC ++ " " ++ pathToC path ++ "(" ++ paramsAsC ++ ")")

templateToC :: Template -> SymPath -> Ty -> String
templateToC template path actualTy =
  let mappings = unifySignatures (templateSignature template) actualTy
      declaration = templateDeclaration template actualTy
      definition = templateDefinition template actualTy
      tokens = concatMap (concretizeTypesInToken mappings (pathToC path) declaration) definition
  in  concatMap show tokens ++ "\n"

templateToDeclaration :: Template -> SymPath -> Ty -> String
templateToDeclaration template path actualTy =
  let mappings = unifySignatures (templateSignature template) actualTy
      e = error "Can't refer to declaration in declaration."
      declaration = templateDeclaration template actualTy
      tokens = concatMap (concretizeTypesInToken mappings (pathToC path) e) declaration
  in  concatMap show tokens ++ ";\n"

memberToDecl :: Int -> (XObj, XObj) -> State EmitterState ()
memberToDecl indent (memberName, memberType) =
  case xobjToTy memberType of
    -- Handle function pointers as members specially to allow members that are functions referring to the struct itself.
    Just (FuncTy _ _) -> appendToSrc (addIndent indent ++ "Lambda " ++ mangle (getName memberName) ++ ";\n") -- TODO: Can remove this case now and rely on tyToCLambdaFix instead?
    Just t  -> appendToSrc (addIndent indent ++ tyToC t ++ " " ++ mangle (getName memberName) ++ ";\n")
    Nothing -> error ("Invalid memberType: " ++ show memberType)

defStructToDeclaration :: Ty -> SymPath -> [XObj] -> String
defStructToDeclaration structTy@(StructTy typeName typeVariables) path rest =
  let indent' = indentAmount

      typedefCaseToMemberDecl :: XObj -> State EmitterState [()]
      typedefCaseToMemberDecl (XObj (Arr members) _ _) = mapM (memberToDecl indent') (pairwise members)
      typedefCaseToMemberDecl _ = error "Invalid case in typedef."

<<<<<<< HEAD
=======
      memberToDecl :: (XObj, XObj) -> State EmitterState ()
      memberToDecl (memberName, memberType) =
        case xobjToTy memberType of
          -- Handle function pointers as members specially to allow members that are functions referring to the struct itself.
          Just t  -> appendToSrc (addIndent indent' ++ tyToCLambdaFix t ++ " " ++ mangle (getName memberName) ++ ";\n")
          Nothing -> error ("Invalid memberType: " ++ show memberType)

>>>>>>> 2df94d7c
      -- Note: the names of types are not namespaced
      visit = do appendToSrc "typedef struct {\n"
                 _ <- mapM typedefCaseToMemberDecl rest
                 appendToSrc ("} " ++ tyToC structTy ++ ";\n")

  in if isTypeGeneric structTy
     then "" -- ("// " ++ show structTy ++ "\n")
     else emitterSrc (execState visit (EmitterState ""))

defSumtypeToDeclaration sumTy@(StructTy typeName typeVariables) path rest =
  let indent = indentAmount

      visit = do appendToSrc "typedef struct {\n"
                 appendToSrc (addIndent indent ++ "union {\n")
                 mapM_ (emitSumtypeCase (indent)) rest
                 appendToSrc (addIndent indent ++ "};\n")
                 appendToSrc (addIndent indent ++ "char _tag;\n")
                 appendToSrc ("} " ++ tyToC sumTy ++ ";\n")
                 mapM_ emitSumtypeCaseTagDefinition (zip [0..] rest)

      emitSumtypeCase :: Int -> XObj -> State EmitterState ()
      emitSumtypeCase indent xobj@(XObj (Lst [(XObj (Sym (SymPath [] caseName) _) _ _), (XObj (Arr memberTys) _ _)]) _ _) =
        do appendToSrc (addIndent indent ++ "struct {\n")
           let members = zipWith (\anonName tyXObj -> (anonName, tyXObj)) anonMemberSymbols memberTys
           mapM (memberToDecl (indent + indentAmount)) members
           appendToSrc (addIndent indent ++ "} " ++ caseName ++ ";\n")

      emitSumtypeCaseTagDefinition :: (Int, XObj) -> State EmitterState ()
      emitSumtypeCaseTagDefinition (tagIndex, xobj@(XObj (Lst [(XObj (Sym (SymPath [] caseName) _) _ _), _]) _ _)) =
        appendToSrc ("#define " ++ tagName sumTy caseName ++ " " ++ show tagIndex ++ "\n")

  in if isTypeGeneric sumTy
     then ""
     else emitterSrc (execState visit (EmitterState ""))

defaliasToDeclaration :: Ty -> SymPath -> String
defaliasToDeclaration t path =
  case t of
    (FuncTy argTys retTy) -> "typedef " ++ tyToCLambdaFix retTy ++ "(*" ++ pathToC path ++ ")(" ++
                             intercalate ", " (map tyToCLambdaFix argTys) ++ ");\n"
    _ ->  "typedef " ++ tyToC t ++ " " ++ pathToC path ++ ";\n"

toDeclaration :: XObj -> String
toDeclaration xobj@(XObj (Lst xobjs) _ t) =
  case xobjs of
    [XObj Defn _ _, XObj (Sym path _) _ _, XObj (Arr argList) _ _, _] ->
      let (Just (FuncTy _ retTy)) = t
      in  defnToDeclaration path argList retTy ++ ";\n"
    [XObj Def _ _, XObj (Sym path _) _ _, _] ->
      let Just t' = t
      in "" ++ tyToCLambdaFix t' ++ " " ++ pathToC path ++ ";\n"
    XObj (Typ t) _ _ : XObj (Sym path _) _ _ : rest ->
      defStructToDeclaration t path rest
    XObj (DefSumtype t) _ _ : XObj (Sym path _) _ _ : rest ->
      defSumtypeToDeclaration t path rest
    XObj (Deftemplate _) _ _ : _ ->
      ""
    XObj Macro _ _ : _ ->
      ""
    XObj Dynamic _ _ : _ ->
      ""
    [XObj (Instantiate template) _ _, XObj (Sym path _) _ _] ->
      let Just t' = t
      in templateToDeclaration template path t'
    [XObj (Defalias aliasTy) _ _, XObj (Sym path _) _ _] ->
      defaliasToDeclaration aliasTy path
    [XObj (Interface _ _) _ _, _] ->
      ""
    XObj (External _) _ _ : _ ->
      ""
    XObj ExternalType _ _ : _ ->
      ""
    XObj (Command _) _ _ : _ ->
      ""
    _ -> error ("Internal compiler error: Can't emit other kinds of definitions: " ++ show xobj)
toDeclaration _ = error "Missing case."

paramListToC :: [XObj] -> String
paramListToC xobjs = intercalate ", " (map getParam xobjs)
  where getParam :: XObj -> String
        getParam (XObj (Sym (SymPath _ name) _) _ (Just t)) = tyToCLambdaFix t ++ " " ++ mangle name
        getParam invalid = error (show (InvalidParameter invalid))

projectIncludesToC :: Project -> String
projectIncludesToC proj = intercalate "\n" (map includerToC (projectIncludes proj)) ++ "\n\n"
  where includerToC (SystemInclude file) = "#include <" ++ file ++ ">"
        includerToC (LocalInclude file) = "#include \"" ++ file ++ "\""

binderToC :: ToCMode -> Binder -> Either ToCError String
binderToC toCMode binder =
  let xobj = binderXObj binder
  in  case xobj of
        XObj (External _) _ _ -> Right ""
        XObj ExternalType _ _ -> Right ""
        XObj (Command _) _ _ -> Right ""
        XObj (Mod env) _ _ -> envToC env toCMode
        _ -> case ty xobj of
               Just t -> if isTypeGeneric t
                         then Right ""
                         else do checkForUnresolvedSymbols xobj
                                 return (toC toCMode xobj)
               Nothing -> Left (BinderIsMissingType binder)

binderToDeclaration :: TypeEnv -> Binder -> Either ToCError String
binderToDeclaration typeEnv binder =
  let xobj = binderXObj binder
  in  case xobj of
        XObj (Mod env) _ _ -> envToDeclarations typeEnv env
        _ -> case ty xobj of
               Just t -> if isTypeGeneric t then Right "" else Right (toDeclaration xobj ++ "")
               Nothing -> Left (BinderIsMissingType binder)

envToC :: Env -> ToCMode -> Either ToCError String
envToC env toCMode =
  let binders = Map.toList (envBindings env)
  in  do okCodes <- mapM (binderToC toCMode . snd) binders
         return (concat okCodes)

globalsToC :: Env -> Either ToCError String
globalsToC globalEnv =
  let allGlobalBinders = findAllGlobalVariables globalEnv
  in  do okCodes <- mapM (\(score, binder) ->
                            fmap (\s -> if s == "" then "" else ("\n    // Depth " ++ show score ++ "\n") ++ s)
                           (binderToC Globals binder))
                         (sortGlobalVariableBinders globalEnv allGlobalBinders)
         return (concat okCodes)

envToDeclarations :: TypeEnv -> Env -> Either ToCError String
envToDeclarations typeEnv env =
  let bindersWithScore = sortDeclarationBinders typeEnv (map snd (Map.toList (envBindings env)))
  in  do okDecls <- mapM (\(score, binder) ->
                            fmap (\s -> if s == "" then "" else ("\n// Depth " ++ show score ++ "\n") ++ s)
                            (binderToDeclaration typeEnv binder))
                         bindersWithScore
         return (concat okDecls)

-- debugScorePair :: (Int, Binder) -> (Int, Binder)
-- debugScorePair (s,b) = trace ("Scored binder: " ++ show b ++ ", score: " ++ show s) (s,b)

sortDeclarationBinders :: TypeEnv -> [Binder] -> [(Int, Binder)]
sortDeclarationBinders typeEnv binders =
  --trace ("\nSORTED: " ++ (show (sortOn fst (map (scoreBinder typeEnv) binders))))
  sortOn fst (map (scoreTypeBinder typeEnv) binders)

sortGlobalVariableBinders :: Env -> [Binder] -> [(Int, Binder)]
sortGlobalVariableBinders globalEnv binders =
  sortOn fst (map (scoreValueBinder globalEnv Set.empty) binders)

checkForUnresolvedSymbols :: XObj -> Either ToCError ()
checkForUnresolvedSymbols = visit
  where
    visit :: XObj -> Either ToCError ()
    visit xobj =
      case ty xobj of
        Nothing -> visitXObj
        Just t -> if isTypeGeneric t
                  then Left (UnresolvedGenericType xobj)
                  else visitXObj
      where
        visitXObj =
          case obj xobj of
            (Lst _) -> visitList xobj
            (Arr _) -> visitArray xobj
            (MultiSym _ _) -> Left (UnresolvedMultiSymbol xobj)
            (InterfaceSym _) -> Left (UnresolvedInterfaceSymbol xobj)
            _ -> return ()

    visitList :: XObj -> Either ToCError ()
    visitList (XObj (Lst xobjs) i t) =
      case mapM visit xobjs of
        Left e -> Left e
        Right _ -> return ()
    visitList _ = error "The function 'visitList' only accepts XObjs with lists in them."

    visitArray :: XObj -> Either ToCError ()
    visitArray (XObj (Arr xobjs) i t) =
      case mapM visit xobjs of
        Left e -> Left e
        Right _ -> return ()
    visitArray _ = error "The function 'visitArray' only accepts XObjs with arrays in them."

wrapInInitFunction :: Bool -> String -> String
wrapInInitFunction with_core src =
  "void carp_init_globals(int argc, char** argv) {\n" ++
  (if with_core
    then "  System_args.len = argc;\n  System_args.data = argv;\n"
    else "")
  ++ src ++
  "}"

isNumericLiteral :: XObj -> Bool
isNumericLiteral (XObj (Num _ _) _ _) = True
isNumericLiteral (XObj (Bol _) _ _) = True
isNumericLiteral (XObj (Chr _) _ _) = True
isNumericLiteral _ = False<|MERGE_RESOLUTION|>--- conflicted
+++ resolved
@@ -579,8 +579,6 @@
       typedefCaseToMemberDecl (XObj (Arr members) _ _) = mapM (memberToDecl indent') (pairwise members)
       typedefCaseToMemberDecl _ = error "Invalid case in typedef."
 
-<<<<<<< HEAD
-=======
       memberToDecl :: (XObj, XObj) -> State EmitterState ()
       memberToDecl (memberName, memberType) =
         case xobjToTy memberType of
@@ -588,7 +586,6 @@
           Just t  -> appendToSrc (addIndent indent' ++ tyToCLambdaFix t ++ " " ++ mangle (getName memberName) ++ ";\n")
           Nothing -> error ("Invalid memberType: " ++ show memberType)
 
->>>>>>> 2df94d7c
       -- Note: the names of types are not namespaced
       visit = do appendToSrc "typedef struct {\n"
                  _ <- mapM typedefCaseToMemberDecl rest
