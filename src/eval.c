--- conflicted
+++ resolved
@@ -384,15 +384,6 @@
 	  ffi_call(function->cif, function->funptr, &result, values);
       obj_result = nil;
     }
-<<<<<<< HEAD
-    else if(return_type->tag == 'C' && obj_eq(function->return_type->car, type_ptr)) {
-      void *result;
-	  ffi_call(function->cif, function->funptr, &result, values);
-      //printf("Creating new void* with value: %p\n", result);
-      obj_result = obj_new_ptr(result);
-    }
-=======
->>>>>>> 3b55cae4
     else {
       //set_error("Returning what? ", function->return_type);
       // Assume it's a user defined type:
