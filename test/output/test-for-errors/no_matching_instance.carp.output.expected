<<<<<<< HEAD
no_matching_instance.carp:12:14 Can't find matching lookup for symbol 'some-interface' of type (λ [Float] Bool)
=======
no_matching_instance.carp:10:14 Can't find matching lookup for symbol 'some-interface' of type (Fn [Float] Bool)
>>>>>>> 54bedb93
None of the possibilities have the correct signature:
    A.some-interface : (Fn [Int] Bool)<|MERGE_RESOLUTION|>--- conflicted
+++ resolved
@@ -1,7 +1,3 @@
-<<<<<<< HEAD
 no_matching_instance.carp:12:14 Can't find matching lookup for symbol 'some-interface' of type (λ [Float] Bool)
-=======
-no_matching_instance.carp:10:14 Can't find matching lookup for symbol 'some-interface' of type (Fn [Float] Bool)
->>>>>>> 54bedb93
 None of the possibilities have the correct signature:
     A.some-interface : (Fn [Int] Bool)