--- conflicted
+++ resolved
@@ -330,13 +330,9 @@
   (assert-ref-equal test
                     [1 2 3]
                     (from-static $[1 2 3])
-<<<<<<< HEAD
-                    "from-static works"))
-=======
                     "from-static works")
   (assert-ref-equal test
                     (Pair.init 6 [2 4 6])
                     (map-reduce &(fn [acc x] (Pair.init (+ @x @acc) (* @x 2))) 0 &[1 2 3])
                     "map-reduce works")
-)
->>>>>>> 085089e2
+)