(load "Debug.carp")
(load "Test.carp")

(use IO)
(use Int)
(use Float)
(use Double)
(use Array)
(use System)
(use Char)
(use Test)

(Debug.sanitize-addresses)

(defn assert-no-leak [state f descr]
    (do
      (Debug.reset-memory-balance!)
      (f)
      (assert-equal state 0l (Debug.memory-balance) descr)))

(defn scope-1 []
  (let [s @""]
    ()))

(defn scope-2 []
  (let [s @""]
    (print &s)))

(defn scope-3 []
  (let [s @""]
    (do (print "")
        ())))

(defn f []
  @"")

(defn call-1 []
  (let [s (f)]
    ()))

(defn g [s]
  ())

(defn call-2 []
  (let [s (g @"")]
    ()))

(defn id [x]
  x)

(defn call-3 []
  (let [s (id (f))]
    ()))

(defn deref [x]
  @x)

(defn call-4 []
  (let [s (deref "")]
    ()))

(deftype A [s String])

(defn struct-1 []
  (let [a (A.init @"")]
    ()))

(deftype B [a A])

(defn struct-2 []
  (let [a (A.init @"")
        b (B.init a)]
    ()))

(defn struct-3 []
  (let [a (A.init @"")
        b (B.init a)
        c (B.set-a b (A.init @""))]
    ()))

(defn h [a]
  (A.set-s a @""))

(defn struct-4 []
  (let [a (A.init @"")
        b (B.init a)
        c (B.update-a b h)]
    ()))

(defn struct-5 []
  (let [a (A.init @"")
        b (B.init a)
        c (B.a &b)
        d (A.s c)]
    ()))

(defn setting-1 []
  (let [s @""]
    (do (set! s @"")
        ())))

(defn setting-2 []
  (let [s @""]
    (do (set! s s)
        ())))

(defn setting-3 []
  (let [s @""]
    (do (set! s @&s)
        ())))

(defn setting-4 []
<<<<<<< HEAD
  (let [s ""]
    (do ;;(set! s @s) ;; Here the variable itself is a ref!
      ())))
=======
  (let [s @""
        t @""
        r &s]
    (do (set! r &t) ;; Here the set variable is a ref.
        ())))
>>>>>>> 28093a96

(defn branching [b s]
  (if b
    (String.delete s)
    (do
      (let []
        ()))))

(defn if-1 []
  (branching true @""))

(defn if-2 []
  (branching false @""))

(defn if-3 []
  (if false
    ()
    (IO.println &@"TEST")))

(defn if-4 []
  (if false
    ()
    (IO.println &@"TEST")))

(defn main []
  (let []
    (with-test test
      (assert-no-leak test scope-1 "scope-1 does not leak")
      (assert-no-leak test scope-2 "scope-2 does not leak")
      (assert-no-leak test scope-3 "scope-3 does not leak")
      (assert-no-leak test call-1 "call-1 does not leak")
      (assert-no-leak test call-2 "call-2 does not leak")
      (assert-no-leak test call-3 "call-2 does not leak")
      (assert-no-leak test call-4 "call-2 does not leak")
      (assert-no-leak test struct-1 "struct-1 does not leak")
      (assert-no-leak test struct-2 "struct-2 does not leak")
      (assert-no-leak test struct-3 "struct-3 does not leak")
      (assert-no-leak test struct-4 "struct-4 does not leak")
      (assert-no-leak test struct-5 "struct-5 does not leak")
      (assert-no-leak test setting-1 "setting-1 does not leak")
      (assert-no-leak test setting-2 "setting-2 does not leak")
      (assert-no-leak test setting-3 "setting-3 does not leak")
      (assert-no-leak test setting-4 "setting-4 does not leak")
      (assert-no-leak test if-1 "if-1 does not leak")
      (assert-no-leak test if-2 "if-2 does not leak")
      ;; (assert-no-leak test if-3 "if-3 does not leak")
      ;; (assert-no-leak test if-4 "if-4 does not leak")
      (print-test-results test))))<|MERGE_RESOLUTION|>--- conflicted
+++ resolved
@@ -110,17 +110,11 @@
         ())))
 
 (defn setting-4 []
-<<<<<<< HEAD
-  (let [s ""]
-    (do ;;(set! s @s) ;; Here the variable itself is a ref!
-      ())))
-=======
   (let [s @""
         t @""
         r &s]
     (do (set! r &t) ;; Here the set variable is a ref.
         ())))
->>>>>>> 28093a96
 
 (defn branching [b s]
   (if b
@@ -136,7 +130,7 @@
   (branching false @""))
 
 (defn if-3 []
-  (if false
+  (if true
     ()
     (IO.println &@"TEST")))
 
