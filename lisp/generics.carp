--- conflicted
+++ resolved
@@ -157,98 +157,6 @@
     ;;           {:proto proto :c c :deps ()})
     ;;         _ (error "Invalid type for call to 'new'"))
     
-<<<<<<< HEAD
-    "str" (match signature
-            (:fn ((:ref (:Array t))) :string) (let [proto (str "API string " c-func-name "(Array *a)")
-                                                    inner-signature (list :fn (list t) :string)
-                                                    inner-str-call (c-ify-name (generic-name (symbol "str") inner-signature))
-                                                    _ (bake-generic-primop-auto "str" inner-signature)
-                                                    ;;_ (println (str "inner-str-call: " inner-str-call))
-                                                    c (str proto
-                                                           "{"
-                                                           " char buffer[1024];\n"
-                                                           " int pos = 0;\n"
-                                                           " int count = a->count;\n"
-                                                           " buffer[pos++] = '[';\n"
-                                                           " " (type-build t) " *casted_data = a->data;\n"
-                                                           " for(int i = 0; i < count; i++) {\n"
-                                                           ;;"   printf(\"%d \", casted_data[i]);\n"
-                                                           "   char *inner_str = " inner-str-call "(casted_data[i]);\n"
-                                                           "   snprintf(buffer + pos, 1024 - pos - 1,\"%s\", inner_str);\n"
-                                                           "   pos += strlen(inner_str);\n"
-                                                           "   if(i < count - 1) {"
-                                                           "     buffer[pos++] = ',';\n"
-                                                           "     buffer[pos++] = ' ';\n"
-                                                           "   }"
-                                                           " }"
-                                                           " buffer[pos++] = ']';\n"
-                                                           " buffer[pos++] = '\\0';\n"
-                                                           " return strdup(buffer);\n"
-                                                           "}")]
-                                                {:proto proto :c c :deps (list inner-str-call)})
-            
-            (:fn (:int) :string) (let [proto (str "API string " c-func-name "(int x)")
-                                       c (str proto " { return itos(x); }")]
-                                   {:proto proto :c c :deps ()})
-
-            (:fn (:float) :string) (let [proto (str "API string " c-func-name "(float x)")
-                                         c (str proto " { "
-                                                " char output[50];"
-                                                " snprintf(output, 50, \"%f\", x);"
-                                                " return strdup(output);"
-                                                "}")]
-                                     {:proto proto :c c :deps ()})
-
-            (:fn (:string) :string) (let [proto (str "API string " c-func-name "(string s)")
-                                          c (str proto " { "
-                                                 " int len = strlen(s);"
-                                                 " int new_len = len + 3;"
-                                                 " char *new_s = malloc(sizeof(char) * new_len);"
-                                                 " memcpy(new_s + 1, s, len); "
-                                                 " new_s[0] = '\"';"
-                                                 " new_s[new_len - 2] = '\"';"
-                                                 " new_s[new_len - 1] = '\\0';"
-                                                 " return new_s;"
-                                                 "}")]
-                                      {:proto proto :c c :deps ()})
-
-            (:fn ((:ref maybe-struct-type)) :string) (if (keyword? maybe-struct-type)
-                                                (let [lookup (eval (symbol (name maybe-struct-type)))]
-                                                  (if (and (dict? lookup) (= true (get-maybe lookup :struct)))
-                                                    (let [t-name (name maybe-struct-type)
-                                                          proto (str "string " c-func-name "(" t-name " *x)")
-                                                          member-names (array-to-list (:member-names lookup))
-                                                          member-types (array-to-list (:member-types lookup))
-                                                          c (str proto " { "
-                                                                 " char buffer[1024];\n"
-                                                                 " int pos = 0;\n"
-                                                                 " buffer[pos++] = '(';\n"
-                                                                 " snprintf(buffer + pos, 1000, \"%s\", \"" t-name "\");"
-                                                                 " pos += " (strlen t-name) ";"
-                                                                 " buffer[pos++] = ' ';\n"
-                                                                 " char *s;"
-                                                                 (join " " (map2 (fn [t n]
-                                                                                   (do
-                                                                                     (bake-generic-primop-auto "str" (list :fn (list t) :string))
-                                                                                     (str "
-s = str__" (type-build t) "_string(x->" n "); 
-snprintf(buffer + pos, 1000, \"%s\", s); pos += strlen(s); buffer[pos++] = ' '; ")))
-                                                                                 member-types
-                                                                                 member-names))
-                                                                 " pos--;"
-                                                                 " buffer[pos++] = ')';\n"
-                                                                 " buffer[pos++] = '\\0';\n"
-                                                                 " return strdup(buffer);\n"
-                                                                 ;;"return \"" t-name "\"; "
-                                                                 "}")]
-                                                      {:proto proto
-                                                       :c c
-                                                       :deps (map (fn [t] (str "str__" (type-build t) "_string")) member-types)})
-                                                    (error (str "Invalid (non-struct) type for call to 'str': " maybe-struct-type "\n" lookup))))
-                                                (error (str "Invalid type for call to 'str': " maybe-struct-type)))
-            
-            x (error (str "Invalid type for call to 'str': " x)))
-=======
     "str" (do
             ;;(println (str "Calling str for signature: " signature))
             (match signature
@@ -270,7 +178,6 @@
               (:fn ((:ref :string)) :string) (instantiate-str-for-string c-func-name)
               (:fn ((:ref maybe-struct-type)) :string) (instantiate-str-for-struct c-func-name maybe-struct-type)              
               x (error (str "Invalid type for call to 'str': " x))))
->>>>>>> 83d6ef7b
     
     "nth" (match signature
             (:fn ((:ref (:Array t)) :int) t)
