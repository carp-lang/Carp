<!DOCTYPE HTML>

<html>
    <head>
        <meta charset="UTF-8">
        <meta name="viewport" content="width=device-width, initial-scale=1.0, maximum-scale=1.0, user-scalable=0">
        <link rel="stylesheet" href="carp_style.css">
    </head>
    <body>
        <div class="content">
            <div class="logo">
                <a href="http://github.com/carp-lang/Carp">
                    <img src="logo.png">
                </a>
                <div class="title">
                    core
                </div>
                <div class="index">
                    <ul>
                        <li>
                            <a href="Dynamic.html">
                                Dynamic
                            </a>
                        </li>
                        <li>
                            <a href="Int.html">
                                Int
                            </a>
                        </li>
                        <li>
                            <a href="Byte.html">
                                Byte
                            </a>
                        </li>
                        <li>
                            <a href="Long.html">
                                Long
                            </a>
                        </li>
                        <li>
                            <a href="Bool.html">
                                Bool
                            </a>
                        </li>
                        <li>
                            <a href="Float.html">
                                Float
                            </a>
                        </li>
                        <li>
                            <a href="Double.html">
                                Double
                            </a>
                        </li>
                        <li>
                            <a href="Vector2.html">
                                Vector2
                            </a>
                        </li>
                        <li>
                            <a href="Vector3.html">
                                Vector3
                            </a>
                        </li>
                        <li>
                            <a href="VectorN.html">
                                VectorN
                            </a>
                        </li>
                        <li>
                            <a href="Geometry.html">
                                Geometry
                            </a>
                        </li>
                        <li>
                            <a href="Statistics.html">
                                Statistics
                            </a>
                        </li>
                        <li>
                            <a href="String.html">
                                String
                            </a>
                        </li>
                        <li>
                            <a href="Char.html">
                                Char
                            </a>
                        </li>
                        <li>
                            <a href="Pattern.html">
                                Pattern
                            </a>
                        </li>
                        <li>
                            <a href="Array.html">
                                Array
                            </a>
                        </li>
                        <li>
                            <a href="IO.html">
                                IO
                            </a>
                        </li>
                        <li>
                            <a href="System.html">
                                System
                            </a>
                        </li>
                        <li>
                            <a href="Debug.html">
                                Debug
                            </a>
                        </li>
                        <li>
                            <a href="Test.html">
                                Test
                            </a>
                        </li>
                        <li>
                            <a href="Bench.html">
                                Bench
                            </a>
                        </li>
                        <li>
                            <a href="Map.html">
                                Map
                            </a>
                        </li>
                        <li>
                            <a href="Maybe.html">
                                Maybe
                            </a>
                        </li>
                        <li>
                            <a href="Result.html">
                                Result
                            </a>
                        </li>
                        <li>
                            <a href="Pointer.html">
                                Pointer
                            </a>
                        </li>
                    </ul>
                </div>
            </div>
            <h1>
                IO
            </h1>
            <div class="module-description">
                
            </div>
            <div class="binder">
                <a class="anchor" href="#EOF">
                    <h3 id="EOF">
                        EOF
                    </h3>
                </a>
                <div class="description">
                    external
                </div>
                <p class="sig">
                    Char
                </p>
                <span>
                    
                </span>
                <p class="doc">
                    <p>the End-Of-File character as a literal.</p>

                </p>
            </div>
            <div class="binder">
                <a class="anchor" href="#SEEK-CUR">
                    <h3 id="SEEK-CUR">
                        SEEK-CUR
                    </h3>
                </a>
                <div class="description">
                    external
                </div>
                <p class="sig">
                    Int
                </p>
                <span>
                    
                </span>
                <p class="doc">
                    
                </p>
            </div>
            <div class="binder">
                <a class="anchor" href="#SEEK-END">
                    <h3 id="SEEK-END">
                        SEEK-END
                    </h3>
                </a>
                <div class="description">
                    external
                </div>
                <p class="sig">
                    Int
                </p>
                <span>
                    
                </span>
                <p class="doc">
                    
                </p>
            </div>
            <div class="binder">
                <a class="anchor" href="#SEEK-SET">
                    <h3 id="SEEK-SET">
                        SEEK-SET
                    </h3>
                </a>
                <div class="description">
                    external
                </div>
                <p class="sig">
                    Int
                </p>
                <span>
                    
                </span>
                <p class="doc">
                    
                </p>
            </div>
            <div class="binder">
                <a class="anchor" href="#color">
                    <h3 id="color">
                        color
                    </h3>
                </a>
                <div class="description">
                    defn
                </div>
                <p class="sig">
                    (λ [Id] ())
                </p>
                <pre class="args">
                    (color cid)
                </pre>
                <p class="doc">
                    <p>sets the output color using ANSI coloration based on a color id <code>cid</code>.</p>

                </p>
            </div>
            <div class="binder">
                <a class="anchor" href="#colorize">
                    <h3 id="colorize">
                        colorize
                    </h3>
                </a>
                <div class="description">
                    defn
                </div>
                <p class="sig">
                    (λ [Id, (Ref String a)] ())
                </p>
                <pre class="args">
                    (colorize cid s)
                </pre>
                <p class="doc">
                    <p>wraps a string in ANSI coloration based on a color id <code>cid</code> and prints it.</p>

                </p>
            </div>
            <div class="binder">
                <a class="anchor" href="#error">
                    <h3 id="error">
                        error
                    </h3>
                </a>
                <div class="description">
                    external
                </div>
                <p class="sig">
                    (λ [(Ref String a)] ())
                </p>
                <span>
                    
                </span>
                <p class="doc">
                    <p>prints a string ref to stderr, does not append a newline.</p>

                </p>
            </div>
            <div class="binder">
                <a class="anchor" href="#errorln">
                    <h3 id="errorln">
                        errorln
                    </h3>
                </a>
                <div class="description">
                    external
                </div>
                <p class="sig">
                    (λ [(Ref String a)] ())
                </p>
                <span>
                    
                </span>
                <p class="doc">
                    <p>prints a string ref to stderr, appends a newline.</p>

                </p>
            </div>
            <div class="binder">
                <a class="anchor" href="#exit">
                    <h3 id="exit">
                        exit
                    </h3>
                </a>
                <div class="description">
                    external
                </div>
                <p class="sig">
                    (λ [Int] a)
                </p>
                <span>
                    
                </span>
                <p class="doc">
                    <p>exit the current program with a return code.</p>

                </p>
            </div>
            <div class="binder">
                <a class="anchor" href="#fclose">
                    <h3 id="fclose">
                        fclose
                    </h3>
                </a>
                <div class="description">
                    external
                </div>
                <p class="sig">
                    (λ [(Ptr FILE)] ())
                </p>
                <span>
                    
                </span>
                <p class="doc">
                    <p>closes a file pointer.</p>

                </p>
            </div>
            <div class="binder">
                <a class="anchor" href="#fflush">
                    <h3 id="fflush">
                        fflush
                    </h3>
                </a>
                <div class="description">
                    external
                </div>
                <p class="sig">
                    (λ [(Ptr FILE)] ())
                </p>
                <span>
                    
                </span>
                <p class="doc">
                    <p>flushes a file pointer (i.e. commits every write).</p>

                </p>
            </div>
            <div class="binder">
                <a class="anchor" href="#fgetc">
                    <h3 id="fgetc">
                        fgetc
                    </h3>
                </a>
                <div class="description">
                    external
                </div>
                <p class="sig">
                    (λ [(Ptr FILE)] Char)
                </p>
                <span>
                    
                </span>
                <p class="doc">
                    <p>gets a character from a file pointer.</p>

                </p>
            </div>
            <div class="binder">
                <a class="anchor" href="#fopen">
                    <h3 id="fopen">
                        fopen
                    </h3>
                </a>
                <div class="description">
                    external
                </div>
                <p class="sig">
                    (λ [(Ref String a), (Ref String b)] (Ptr FILE))
                </p>
                <span>
                    
                </span>
                <p class="doc">
                    <p>opens a file by name using a mode (one or multiple of [r]ead, [w]rite, and [a]ppend), returns a file pointer. Consider using the function open-file instead.</p>

                </p>
            </div>
            <div class="binder">
                <a class="anchor" href="#fread">
                    <h3 id="fread">
                        fread
                    </h3>
                </a>
                <div class="description">
                    external
                </div>
                <p class="sig">
                    (λ [a, Int, Int, (Ptr FILE)] Int)
                </p>
                <span>
                    
                </span>
                <p class="doc">
                    <p>reads from a file pointer into a pointer.</p>

                </p>
            </div>
            <div class="binder">
                <a class="anchor" href="#fseek">
                    <h3 id="fseek">
                        fseek
                    </h3>
                </a>
                <div class="description">
                    external
                </div>
                <p class="sig">
                    (λ [(Ptr FILE), Int, Int] ())
                </p>
                <span>
                    
                </span>
                <p class="doc">
                    <p>sets the position indicator of a file.</p>

                </p>
            </div>
            <div class="binder">
                <a class="anchor" href="#ftell">
                    <h3 id="ftell">
                        ftell
                    </h3>
                </a>
                <div class="description">
                    external
                </div>
                <p class="sig">
                    (λ [(Ptr FILE)] Int)
                </p>
                <span>
                    
                </span>
                <p class="doc">
                    <p>gets the position indicator of a file.</p>

                </p>
            </div>
            <div class="binder">
                <a class="anchor" href="#fwrite">
                    <h3 id="fwrite">
                        fwrite
                    </h3>
                </a>
                <div class="description">
                    external
                </div>
                <p class="sig">
                    (λ [a, Int, Int, (Ptr FILE)] ())
                </p>
                <span>
                    
                </span>
                <p class="doc">
                    <p>writes to a file pointer.</p>

                </p>
            </div>
            <div class="binder">
                <a class="anchor" href="#get-char">
                    <h3 id="get-char">
                        get-char
                    </h3>
                </a>
                <div class="description">
                    external
                </div>
                <p class="sig">
                    (λ [] Char)
                </p>
                <span>
                    
                </span>
                <p class="doc">
                    <p>gets a character from stdin.</p>

                </p>
            </div>
            <div class="binder">
                <a class="anchor" href="#get-line">
                    <h3 id="get-line">
                        get-line
                    </h3>
                </a>
                <div class="description">
                    external
                </div>
                <p class="sig">
                    (λ [] String)
                </p>
                <span>
                    
                </span>
                <p class="doc">
                    <p>gets a line from stdin.</p>

                </p>
            </div>
            <div class="binder">
                <a class="anchor" href="#getenv">
                    <h3 id="getenv">
                        getenv
                    </h3>
                </a>
                <div class="description">
                    defn
                </div>
                <p class="sig">
                    (λ [String] (Maybe String))
                </p>
                <pre class="args">
                    (getenv s)
                </pre>
                <p class="doc">
                    
                </p>
            </div>
            <div class="binder">
                <a class="anchor" href="#open-file">
                    <h3 id="open-file">
                        open-file
                    </h3>
                </a>
                <div class="description">
                    defn
                </div>
                <p class="sig">
                    (λ [&amp;String, &amp;String] (Result (Ptr FILE) Int))
                </p>
                <pre class="args">
                    (open-file filename mode)
                </pre>
                <p class="doc">
                    <p>opens a file by name using a mode (one or multiple of [r]ead, [w]rite, and [a]ppend), returns a Result type that contains an error string or a file pointer.</p>

                </p>
            </div>
            <div class="binder">
                <a class="anchor" href="#print">
                    <h3 id="print">
                        print
                    </h3>
                </a>
                <div class="description">
                    external
                </div>
                <p class="sig">
                    (λ [(Ref String a)] ())
                </p>
                <span>
                    
                </span>
                <p class="doc">
                    <p>prints a string ref to stdout, does not append a newline.</p>

                </p>
            </div>
            <div class="binder">
                <a class="anchor" href="#println">
                    <h3 id="println">
                        println
                    </h3>
                </a>
                <div class="description">
                    external
                </div>
                <p class="sig">
                    (λ [(Ref String a)] ())
                </p>
                <span>
                    
                </span>
                <p class="doc">
                    <p>prints a string ref to stdout, appends a newline.</p>

                </p>
            </div>
            <div class="binder">
                <a class="anchor" href="#read-&gt;EOF">
                    <h3 id="read-&gt;EOF">
                        read-&gt;EOF
                    </h3>
                </a>
                <div class="description">
                    defn
                </div>
                <p class="sig">
<<<<<<< HEAD
                    (λ [(Ref String a)] (Result String String))
=======
                    (λ [&amp;String] (Result String Int))
>>>>>>> 340f3c22
                </p>
                <pre class="args">
                    (read-&gt;EOF filename)
                </pre>
                <p class="doc">
                    <p>reads a file given by name until the End-Of-File character is reached.</p>

                </p>
            </div>
            <div class="binder">
                <a class="anchor" href="#read-file">
                    <h3 id="read-file">
                        read-file
                    </h3>
                </a>
                <div class="description">
                    external
                </div>
                <p class="sig">
                    (λ [(Ref String a)] String)
                </p>
                <span>
                    
                </span>
                <p class="doc">
                    <p>returns the contents of a file passed as argument as a string.</p>

                </p>
            </div>
            <div class="binder">
                <a class="anchor" href="#rewind">
                    <h3 id="rewind">
                        rewind
                    </h3>
                </a>
                <div class="description">
                    external
                </div>
                <p class="sig">
                    (λ [(Ptr FILE)] ())
                </p>
                <span>
                    
                </span>
                <p class="doc">
                    <p>rewinds a file pointer (i.e. puts input and output stream to beginning).</p>

                </p>
            </div>
            <div class="binder">
                <a class="anchor" href="#stderr">
                    <h3 id="stderr">
                        stderr
                    </h3>
                </a>
                <div class="description">
                    external
                </div>
                <p class="sig">
                    (Ptr FILE)
                </p>
                <span>
                    
                </span>
                <p class="doc">
                    
                </p>
            </div>
            <div class="binder">
                <a class="anchor" href="#stdin">
                    <h3 id="stdin">
                        stdin
                    </h3>
                </a>
                <div class="description">
                    external
                </div>
                <p class="sig">
                    (Ptr FILE)
                </p>
                <span>
                    
                </span>
                <p class="doc">
                    
                </p>
            </div>
            <div class="binder">
                <a class="anchor" href="#stdout">
                    <h3 id="stdout">
                        stdout
                    </h3>
                </a>
                <div class="description">
                    external
                </div>
                <p class="sig">
                    (Ptr FILE)
                </p>
                <span>
                    
                </span>
                <p class="doc">
                    
                </p>
            </div>
            <div class="binder">
                <a class="anchor" href="#unlink">
                    <h3 id="unlink">
                        unlink
                    </h3>
                </a>
                <div class="description">
                    external
                </div>
                <p class="sig">
                    (λ [String] ())
                </p>
                <span>
                    
                </span>
                <p class="doc">
                    <p>unlinks a file (i.e. deletes it).</p>

                </p>
            </div>
        </div>
    </body>
</html><|MERGE_RESOLUTION|>--- conflicted
+++ resolved
@@ -149,7 +149,7 @@
                 IO
             </h1>
             <div class="module-description">
-                
+
             </div>
             <div class="binder">
                 <a class="anchor" href="#EOF">
@@ -164,7 +164,7 @@
                     Char
                 </p>
                 <span>
-                    
+
                 </span>
                 <p class="doc">
                     <p>the End-Of-File character as a literal.</p>
@@ -184,10 +184,10 @@
                     Int
                 </p>
                 <span>
-                    
-                </span>
-                <p class="doc">
-                    
+
+                </span>
+                <p class="doc">
+
                 </p>
             </div>
             <div class="binder">
@@ -203,10 +203,10 @@
                     Int
                 </p>
                 <span>
-                    
-                </span>
-                <p class="doc">
-                    
+
+                </span>
+                <p class="doc">
+
                 </p>
             </div>
             <div class="binder">
@@ -222,10 +222,10 @@
                     Int
                 </p>
                 <span>
-                    
-                </span>
-                <p class="doc">
-                    
+
+                </span>
+                <p class="doc">
+
                 </p>
             </div>
             <div class="binder">
@@ -281,7 +281,7 @@
                     (λ [(Ref String a)] ())
                 </p>
                 <span>
-                    
+
                 </span>
                 <p class="doc">
                     <p>prints a string ref to stderr, does not append a newline.</p>
@@ -301,7 +301,7 @@
                     (λ [(Ref String a)] ())
                 </p>
                 <span>
-                    
+
                 </span>
                 <p class="doc">
                     <p>prints a string ref to stderr, appends a newline.</p>
@@ -321,7 +321,7 @@
                     (λ [Int] a)
                 </p>
                 <span>
-                    
+
                 </span>
                 <p class="doc">
                     <p>exit the current program with a return code.</p>
@@ -341,7 +341,7 @@
                     (λ [(Ptr FILE)] ())
                 </p>
                 <span>
-                    
+
                 </span>
                 <p class="doc">
                     <p>closes a file pointer.</p>
@@ -361,7 +361,7 @@
                     (λ [(Ptr FILE)] ())
                 </p>
                 <span>
-                    
+
                 </span>
                 <p class="doc">
                     <p>flushes a file pointer (i.e. commits every write).</p>
@@ -381,7 +381,7 @@
                     (λ [(Ptr FILE)] Char)
                 </p>
                 <span>
-                    
+
                 </span>
                 <p class="doc">
                     <p>gets a character from a file pointer.</p>
@@ -401,7 +401,7 @@
                     (λ [(Ref String a), (Ref String b)] (Ptr FILE))
                 </p>
                 <span>
-                    
+
                 </span>
                 <p class="doc">
                     <p>opens a file by name using a mode (one or multiple of [r]ead, [w]rite, and [a]ppend), returns a file pointer. Consider using the function open-file instead.</p>
@@ -421,7 +421,7 @@
                     (λ [a, Int, Int, (Ptr FILE)] Int)
                 </p>
                 <span>
-                    
+
                 </span>
                 <p class="doc">
                     <p>reads from a file pointer into a pointer.</p>
@@ -441,7 +441,7 @@
                     (λ [(Ptr FILE), Int, Int] ())
                 </p>
                 <span>
-                    
+
                 </span>
                 <p class="doc">
                     <p>sets the position indicator of a file.</p>
@@ -461,7 +461,7 @@
                     (λ [(Ptr FILE)] Int)
                 </p>
                 <span>
-                    
+
                 </span>
                 <p class="doc">
                     <p>gets the position indicator of a file.</p>
@@ -481,7 +481,7 @@
                     (λ [a, Int, Int, (Ptr FILE)] ())
                 </p>
                 <span>
-                    
+
                 </span>
                 <p class="doc">
                     <p>writes to a file pointer.</p>
@@ -501,7 +501,7 @@
                     (λ [] Char)
                 </p>
                 <span>
-                    
+
                 </span>
                 <p class="doc">
                     <p>gets a character from stdin.</p>
@@ -521,7 +521,7 @@
                     (λ [] String)
                 </p>
                 <span>
-                    
+
                 </span>
                 <p class="doc">
                     <p>gets a line from stdin.</p>
@@ -544,7 +544,7 @@
                     (getenv s)
                 </pre>
                 <p class="doc">
-                    
+
                 </p>
             </div>
             <div class="binder">
@@ -580,7 +580,7 @@
                     (λ [(Ref String a)] ())
                 </p>
                 <span>
-                    
+
                 </span>
                 <p class="doc">
                     <p>prints a string ref to stdout, does not append a newline.</p>
@@ -600,7 +600,7 @@
                     (λ [(Ref String a)] ())
                 </p>
                 <span>
-                    
+
                 </span>
                 <p class="doc">
                     <p>prints a string ref to stdout, appends a newline.</p>
@@ -617,11 +617,7 @@
                     defn
                 </div>
                 <p class="sig">
-<<<<<<< HEAD
-                    (λ [(Ref String a)] (Result String String))
-=======
                     (λ [&amp;String] (Result String Int))
->>>>>>> 340f3c22
                 </p>
                 <pre class="args">
                     (read-&gt;EOF filename)
@@ -644,7 +640,7 @@
                     (λ [(Ref String a)] String)
                 </p>
                 <span>
-                    
+
                 </span>
                 <p class="doc">
                     <p>returns the contents of a file passed as argument as a string.</p>
@@ -664,7 +660,7 @@
                     (λ [(Ptr FILE)] ())
                 </p>
                 <span>
-                    
+
                 </span>
                 <p class="doc">
                     <p>rewinds a file pointer (i.e. puts input and output stream to beginning).</p>
@@ -684,10 +680,10 @@
                     (Ptr FILE)
                 </p>
                 <span>
-                    
-                </span>
-                <p class="doc">
-                    
+
+                </span>
+                <p class="doc">
+
                 </p>
             </div>
             <div class="binder">
@@ -703,10 +699,10 @@
                     (Ptr FILE)
                 </p>
                 <span>
-                    
-                </span>
-                <p class="doc">
-                    
+
+                </span>
+                <p class="doc">
+
                 </p>
             </div>
             <div class="binder">
@@ -722,10 +718,10 @@
                     (Ptr FILE)
                 </p>
                 <span>
-                    
-                </span>
-                <p class="doc">
-                    
+
+                </span>
+                <p class="doc">
+
                 </p>
             </div>
             <div class="binder">
@@ -741,7 +737,7 @@
                     (λ [String] ())
                 </p>
                 <span>
-                    
+
                 </span>
                 <p class="doc">
                     <p>unlinks a file (i.e. deletes it).</p>
