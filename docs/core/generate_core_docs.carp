(Project.config "title" "core")
(Project.config "docs-directory" "./docs/core/")
(Project.config "docs-logo" "logo.png")
(Project.config "docs-prelude" "This website contains the documentation for the Carp standard library. You can download Carp [here](https://github.com/carp-lang/carp).")
(Project.config "docs-url" "https://github.com/carp-lang/carp")

(load "SafeInt.carp")
(load "Vector.carp")
(load "Geometry.carp")
(load "Statistics.carp")
(load "Test.carp")
(load "Bench.carp")
(load "Phantom.carp")

(save-docs Dynamic
           Int
           Byte
           Long
           Bool
           Float
           Double
           Vector2
           Vector3
           VectorN
           Geometry
           Statistics
           String
           Char
           Pattern
           Array
           StaticArray
           IO
           System
           Debug
           Test
           Bench
           Map
           Maybe
           Result
           Pointer
           Pair
           Triple
           Quadruple
<<<<<<< HEAD
           Opaque
=======
           Phantom
>>>>>>> 753deaf0
           )

(quit)<|MERGE_RESOLUTION|>--- conflicted
+++ resolved
@@ -41,11 +41,7 @@
            Pair
            Triple
            Quadruple
-<<<<<<< HEAD
-           Opaque
-=======
            Phantom
->>>>>>> 753deaf0
            )
 
 (quit)