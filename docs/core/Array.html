<!DOCTYPE HTML>

<html>
    <head>
        <meta charset="UTF-8">
        <meta name="viewport" content="width=device-width, initial-scale=1.0, maximum-scale=1.0, user-scalable=0">
        <link rel="stylesheet" href="carp_style.css">
    </head>
    <body>
        <div class="content">
            <div class="logo">
                <a href="http://github.com/carp-lang/Carp">
                    <img src="logo.png">
                </a>
                <div class="title">
                    core
                </div>
                <div class="index">
                    <ul>
                        <li>
                            <a href="Dynamic.html">
                                Dynamic
                            </a>
                        </li>
                        <li>
                            <a href="Int.html">
                                Int
                            </a>
                        </li>
                        <li>
                            <a href="Byte.html">
                                Byte
                            </a>
                        </li>
                        <li>
                            <a href="Long.html">
                                Long
                            </a>
                        </li>
                        <li>
                            <a href="Bool.html">
                                Bool
                            </a>
                        </li>
                        <li>
                            <a href="Float.html">
                                Float
                            </a>
                        </li>
                        <li>
                            <a href="Double.html">
                                Double
                            </a>
                        </li>
                        <li>
                            <a href="Vector2.html">
                                Vector2
                            </a>
                        </li>
                        <li>
                            <a href="Vector3.html">
                                Vector3
                            </a>
                        </li>
                        <li>
                            <a href="VectorN.html">
                                VectorN
                            </a>
                        </li>
                        <li>
                            <a href="Geometry.html">
                                Geometry
                            </a>
                        </li>
                        <li>
                            <a href="Statistics.html">
                                Statistics
                            </a>
                        </li>
                        <li>
                            <a href="String.html">
                                String
                            </a>
                        </li>
                        <li>
                            <a href="Char.html">
                                Char
                            </a>
                        </li>
                        <li>
                            <a href="Pattern.html">
                                Pattern
                            </a>
                        </li>
                        <li>
                            <a href="Array.html">
                                Array
                            </a>
                        </li>
                        <li>
                            <a href="IO.html">
                                IO
                            </a>
                        </li>
                        <li>
                            <a href="System.html">
                                System
                            </a>
                        </li>
                        <li>
                            <a href="Debug.html">
                                Debug
                            </a>
                        </li>
                        <li>
                            <a href="Test.html">
                                Test
                            </a>
                        </li>
                        <li>
                            <a href="Bench.html">
                                Bench
                            </a>
                        </li>
                        <li>
                            <a href="Map.html">
                                Map
                            </a>
                        </li>
                        <li>
                            <a href="Maybe.html">
                                Maybe
                            </a>
                        </li>
                        <li>
                            <a href="Result.html">
                                Result
                            </a>
                        </li>
                        <li>
                            <a href="Pointer.html">
                                Pointer
                            </a>
                        </li>
                    </ul>
                </div>
            </div>
            <h1>
                Array
            </h1>
            <div class="module-description">
                
            </div>
            <div class="binder">
                <a class="anchor" href="#=">
                    <h3 id="=">
                        =
                    </h3>
                </a>
                <div class="description">
                    defn
                </div>
                <p class="sig">
                    (λ [(Ref (Array a) StaticLifetime), (Ref (Array a) StaticLifetime)] Bool)
                </p>
                <pre class="args">
                    (= a b)
                </pre>
                <p class="doc">
                    <p>compares two arrays.</p>

                </p>
            </div>
            <div class="binder">
                <a class="anchor" href="#all?">
                    <h3 id="all?">
                        all?
                    </h3>
                </a>
                <div class="description">
                    defn
                </div>
                <p class="sig">
                    (λ [(Ref ((λ a) [(Ref b StaticLifetime)] Bool) c), (Ref (Array b) StaticLifetime)] Bool)
                </p>
                <pre class="args">
                    (all? f a)
                </pre>
                <p class="doc">
                    <p>checks whether all of the elements in <code>a</code> match the function <code>f</code>.</p>

                </p>
            </div>
            <div class="binder">
                <a class="anchor" href="#allocate">
                    <h3 id="allocate">
                        allocate
                    </h3>
                </a>
                <div class="description">
                    template
                </div>
                <p class="sig">
                    (λ [Int] (Array a))
                </p>
                <span>
                    
                </span>
                <p class="doc">
                    <p>allocates an uninitialized array. You can initialize members using <a href="#aset-uninitialized"><code>aset-uninitialized</code></a>.</p>

                </p>
            </div>
            <div class="binder">
                <a class="anchor" href="#any?">
                    <h3 id="any?">
                        any?
                    </h3>
                </a>
                <div class="description">
                    defn
                </div>
                <p class="sig">
                    (λ [(Ref ((λ a) [(Ref b StaticLifetime)] Bool) c), (Ref (Array b) StaticLifetime)] Bool)
                </p>
                <pre class="args">
                    (any? f a)
                </pre>
                <p class="doc">
                    <p>checks whether any of the elements in <code>a</code> match the function <code>f</code>.</p>

                </p>
            </div>
            <div class="binder">
                <a class="anchor" href="#aset">
                    <h3 id="aset">
                        aset
                    </h3>
                </a>
                <div class="description">
                    template
                </div>
                <p class="sig">
                    (λ [(Array a), Int, a] (Array a))
                </p>
                <span>
                    
                </span>
                <p class="doc">
                    <p>sets an array element at the index <code>n</code> to a new value.</p>

                </p>
            </div>
            <div class="binder">
                <a class="anchor" href="#aset!">
                    <h3 id="aset!">
                        aset!
                    </h3>
                </a>
                <div class="description">
                    template
                </div>
                <p class="sig">
                    (λ [(Ref (Array a) b), Int, a] ())
                </p>
                <span>
                    
                </span>
                <p class="doc">
                    <p>sets an array element at the index <code>n</code> to a new value in place.</p>

                </p>
            </div>
            <div class="binder">
                <a class="anchor" href="#aset-uninitialized!">
                    <h3 id="aset-uninitialized!">
                        aset-uninitialized!
                    </h3>
                </a>
                <div class="description">
                    template
                </div>
                <p class="sig">
                    (λ [(Ref (Array a) b), Int, a] ())
                </p>
                <span>
                    
                </span>
                <p class="doc">
                    <p>sets an uninitialized array member. The old member will not be deleted.</p>

                </p>
            </div>
            <div class="binder">
                <a class="anchor" href="#aupdate">
                    <h3 id="aupdate">
                        aupdate
                    </h3>
                </a>
                <div class="description">
                    defn
                </div>
                <p class="sig">
                    (λ [(Array a), Int, (Ref ((λ b) [(Ref a StaticLifetime)] a) c)] (Array a))
                </p>
                <pre class="args">
                    (aupdate a i f)
                </pre>
                <p class="doc">
                    <p>transmutes (i.e. updates) the element at index <code>i</code> of an array <code>a</code> using the function <code>f</code>.</p>

                </p>
            </div>
            <div class="binder">
                <a class="anchor" href="#aupdate!">
                    <h3 id="aupdate!">
                        aupdate!
                    </h3>
                </a>
                <div class="description">
                    defn
                </div>
                <p class="sig">
                    (λ [(Ref (Array a) StaticLifetime), Int, (Ref ((λ b) [(Ref a StaticLifetime)] a) c)] ())
                </p>
                <pre class="args">
                    (aupdate! a i f)
                </pre>
                <p class="doc">
                    <p>transmutes (i.e. updates) the element at index <code>i</code> of an array <code>a</code> using the function <code>f</code> in place.</p>

                </p>
            </div>
            <div class="binder">
                <a class="anchor" href="#concat">
                    <h3 id="concat">
                        concat
                    </h3>
                </a>
                <div class="description">
                    defn
                </div>
                <p class="sig">
                    (λ [(Ref (Array (Array a)) StaticLifetime)] (Array a))
                </p>
                <pre class="args">
                    (concat xs)
                </pre>
                <p class="doc">
                    <p>returns a new array which is the concatenation of the provided nested array <code>xs</code>.</p>

                </p>
            </div>
            <div class="binder">
                <a class="anchor" href="#contains?">
                    <h3 id="contains?">
                        contains?
                    </h3>
                </a>
                <div class="description">
                    defn
                </div>
                <p class="sig">
                    (λ [(Ref (Array a) StaticLifetime), (Ref a StaticLifetime)] Bool)
                </p>
                <pre class="args">
                    (contains? arr el)
                </pre>
                <p class="doc">
                    <p>checks wether an element exists in the array.</p>

                </p>
            </div>
            <div class="binder">
                <a class="anchor" href="#copy">
                    <h3 id="copy">
                        copy
                    </h3>
                </a>
                <div class="description">
                    template
                </div>
                <p class="sig">
                    (λ [(Ref (Array a) b)] (Array a))
                </p>
                <span>
                    
                </span>
                <p class="doc">
                    <p>copies an array.</p>

                </p>
            </div>
            <div class="binder">
                <a class="anchor" href="#copy-filter">
                    <h3 id="copy-filter">
                        copy-filter
                    </h3>
                </a>
                <div class="description">
                    defn
                </div>
                <p class="sig">
                    (λ [(Ref ((λ a) [(Ref b c)] Bool) d), (Ref (Array b) e)] (Array b))
                </p>
                <pre class="args">
                    (copy-filter f a)
                </pre>
                <p class="doc">
                    <p>filters the elements in an array.</p>
<p>It will create a copy. If you want to avoid that, consider using <a href="#endo-filter"><code>endo-filter</code></a> instead.</p>

                </p>
            </div>
            <div class="binder">
                <a class="anchor" href="#copy-map">
                    <h3 id="copy-map">
                        copy-map
                    </h3>
                </a>
                <div class="description">
                    defn
                </div>
                <p class="sig">
                    (λ [(Ref ((λ a) [(Ref b StaticLifetime)] c) d), (Ref (Array b) StaticLifetime)] (Array c))
                </p>
                <pre class="args">
                    (copy-map f a)
                </pre>
                <p class="doc">
                    <p>maps over an array <code>a</code> using the function <code>f</code>.</p>
<p>This function copies the array. If you don’t want that, use <a href="#endo-map"><code>endo-map</code></a>.</p>

                </p>
            </div>
            <div class="binder">
                <a class="anchor" href="#delete">
                    <h3 id="delete">
                        delete
                    </h3>
                </a>
                <div class="description">
                    template
                </div>
                <p class="sig">
                    (λ [(Array a)] ())
                </p>
                <span>
                    
                </span>
                <p class="doc">
                    <p>deletes an array. This function should usually not be called manually.</p>

                </p>
            </div>
            <div class="binder">
                <a class="anchor" href="#element-count">
                    <h3 id="element-count">
                        element-count
                    </h3>
                </a>
                <div class="description">
                    defn
                </div>
                <p class="sig">
                    (λ [(Ref (Array a) StaticLifetime), (Ref a StaticLifetime)] Int)
                </p>
                <pre class="args">
                    (element-count a e)
                </pre>
                <p class="doc">
                    <p>counts the occurrences of element <code>e</code> in an array.</p>

                </p>
            </div>
            <div class="binder">
                <a class="anchor" href="#empty?">
                    <h3 id="empty?">
                        empty?
                    </h3>
                </a>
                <div class="description">
                    defn
                </div>
                <p class="sig">
                    (λ [(Ref (Array a) b)] Bool)
                </p>
                <pre class="args">
                    (empty? a)
                </pre>
                <p class="doc">
                    <p>checks whether the array <code>a</code> is empty.</p>

                </p>
            </div>
            <div class="binder">
                <a class="anchor" href="#endo-filter">
                    <h3 id="endo-filter">
                        endo-filter
                    </h3>
                </a>
                <div class="description">
                    template
                </div>
                <p class="sig">
                    (λ [(Ref ((λ a) [(Ref b c)] Bool) d), (Array b)] (Array b))
                </p>
                <span>
                    
                </span>
                <p class="doc">
                    <p>filters array members using a function. This function takes ownership.</p>

                </p>
            </div>
            <div class="binder">
                <a class="anchor" href="#endo-map">
                    <h3 id="endo-map">
                        endo-map
                    </h3>
                </a>
                <div class="description">
                    template
                </div>
                <p class="sig">
                    (λ [(Ref ((λ a) [b] b) c), (Array b)] (Array b))
                </p>
                <span>
                    
                </span>
                <p class="doc">
                    <p>applies a function <code>f</code> to an array <code>a</code>. The type of the elements cannot change.</p>

                </p>
            </div>
            <div class="binder">
                <a class="anchor" href="#enumerated">
                    <h3 id="enumerated">
                        enumerated
                    </h3>
                </a>
                <div class="description">
                    defn
                </div>
                <p class="sig">
                    (λ [(Ref (Array a) StaticLifetime)] (Array (Pair Int a)))
                </p>
                <pre class="args">
                    (enumerated xs)
                </pre>
                <p class="doc">
                    <p>creates a new array of <code>Pair</code>s where the first position is the index and the second position is the element from the original array <code>xs</code>.</p>

                </p>
            </div>
            <div class="binder">
                <a class="anchor" href="#find">
                    <h3 id="find">
                        find
                    </h3>
                </a>
                <div class="description">
                    defn
                </div>
                <p class="sig">
                    (λ [(Ref ((λ a) [(Ref b StaticLifetime)] Bool) c), (Ref (Array b) StaticLifetime)] (Maybe b))
                </p>
                <pre class="args">
                    (find f a)
                </pre>
                <p class="doc">
                    <p>finds an element in <code>a</code> that matches the function <code>f</code> and wraps it in a <code>Just</code>.</p>
<p>If it doesn’t find an element, <code>Nothing</code> will be returned.</p>

                </p>
            </div>
            <div class="binder">
                <a class="anchor" href="#find-index">
                    <h3 id="find-index">
                        find-index
                    </h3>
                </a>
                <div class="description">
                    defn
                </div>
                <p class="sig">
                    (λ [(Ref ((λ a) [(Ref b StaticLifetime)] Bool) c), (Ref (Array b) StaticLifetime)] (Maybe Int))
                </p>
                <pre class="args">
                    (find-index f a)
                </pre>
                <p class="doc">
                    <p>finds the index of the first element in <code>a</code> that matches the function <code>f</code> and wraps it in a <code>Just</code>.</p>
<p>If it doesn’t find an index, <code>Nothing</code> will be returned.</p>

                </p>
            </div>
            <div class="binder">
                <a class="anchor" href="#first">
                    <h3 id="first">
                        first
                    </h3>
                </a>
                <div class="description">
                    defn
                </div>
                <p class="sig">
                    (λ [(Ref (Array a) StaticLifetime)] (Maybe a))
                </p>
                <pre class="args">
                    (first a)
                </pre>
                <p class="doc">
                    <p>takes the first element of an array and returns a <code>Just</code>.</p>
<p>Returns <code>Nothing</code> if the array is empty.</p>

                </p>
            </div>
            <div class="binder">
                <a class="anchor" href="#index-of">
                    <h3 id="index-of">
                        index-of
                    </h3>
                </a>
                <div class="description">
                    defn
                </div>
                <p class="sig">
                    (λ [(Ref (Array a) StaticLifetime), (Ref a StaticLifetime)] (Maybe Int))
                </p>
                <pre class="args">
                    (index-of a e)
                </pre>
                <p class="doc">
                    <p>gets the index of element <code>e</code> in an array and wraps it on a <code>Just</code>.</p>
<p>If the element is not found, returns <code>Nothing</code></p>

                </p>
            </div>
            <div class="binder">
                <a class="anchor" href="#last">
                    <h3 id="last">
                        last
                    </h3>
                </a>
                <div class="description">
                    defn
                </div>
                <p class="sig">
                    (λ [(Ref (Array a) StaticLifetime)] (Maybe a))
                </p>
                <pre class="args">
                    (last a)
                </pre>
                <p class="doc">
                    <p>takes the last element of an array and returns a <code>Just</code>.</p>
<p>Returns <code>Nothing</code> if the array is empty.</p>

                </p>
            </div>
            <div class="binder">
                <a class="anchor" href="#length">
                    <h3 id="length">
                        length
                    </h3>
                </a>
                <div class="description">
                    template
                </div>
                <p class="sig">
                    (λ [(Ref (Array a) b)] Int)
                </p>
                <span>
                    
                </span>
                <p class="doc">
                    <p>gets the length of the array.</p>

                </p>
            </div>
            <div class="binder">
                <a class="anchor" href="#maximum">
                    <h3 id="maximum">
                        maximum
                    </h3>
                </a>
                <div class="description">
                    defn
                </div>
                <p class="sig">
                    (λ [(Ref (Array a) StaticLifetime)] (Maybe a))
                </p>
                <pre class="args">
                    (maximum xs)
                </pre>
                <p class="doc">
                    <p>gets the maximum in an array (elements must support <code>&lt;</code>) and wraps it in a <code>Just</code>.</p>
<p>If the array is empty, it returns <code>Nothing</code>.</p>

                </p>
            </div>
            <div class="binder">
                <a class="anchor" href="#minimum">
                    <h3 id="minimum">
                        minimum
                    </h3>
                </a>
                <div class="description">
                    defn
                </div>
                <p class="sig">
                    (λ [(Ref (Array a) StaticLifetime)] (Maybe a))
                </p>
                <pre class="args">
                    (minimum xs)
                </pre>
                <p class="doc">
                    <p>gets the minimum in an array (elements must support <code>&gt;</code>) and wraps it in a <code>Just</code>.</p>
<p>If the array is empty, returns <code>Nothing</code></p>

                </p>
            </div>
            <div class="binder">
                <a class="anchor" href="#nth">
                    <h3 id="nth">
                        nth
                    </h3>
                </a>
                <div class="description">
                    defn
                </div>
                <p class="sig">
<<<<<<< HEAD
                    (λ [(Ref (Array a) StaticLifetime), Int] (Maybe a))
=======
                    (λ [(Ref (Array a)), Int] (Maybe a))
>>>>>>> 340f3c22
                </p>
                <pre class="args">
                    (nth xs index)
                </pre>
                <p class="doc">
                    <p>gets a reference to the <code>n</code>th element from an array <code>arr</code> wrapped on a <code>Maybe</code>.</p>
<p>If the <code>index</code> is out of bounds, return <code>Maybe.Nothing</code></p>

                </p>
            </div>
            <div class="binder">
                <a class="anchor" href="#pop-back">
                    <h3 id="pop-back">
                        pop-back
                    </h3>
                </a>
                <div class="description">
                    template
                </div>
                <p class="sig">
                    (λ [(Array a)] (Array a))
                </p>
                <span>
                    
                </span>
                <p class="doc">
                    <p>removes the last element of an array and returns the new array.</p>

                </p>
            </div>
            <div class="binder">
                <a class="anchor" href="#pop-back!">
                    <h3 id="pop-back!">
                        pop-back!
                    </h3>
                </a>
                <div class="description">
                    template
                </div>
                <p class="sig">
                    (λ [(Ref (Array a) b)] a)
                </p>
                <span>
                    
                </span>
                <p class="doc">
                    <p>removes an element <code>value</code> from the end of an array <code>a</code> in-place and returns it.</p>

                </p>
            </div>
            <div class="binder">
                <a class="anchor" href="#predicate-count">
                    <h3 id="predicate-count">
                        predicate-count
                    </h3>
                </a>
                <div class="description">
                    defn
                </div>
                <p class="sig">
                    (λ [(Ref (Array a) StaticLifetime), (Ref ((λ b) [(Ref a StaticLifetime)] Bool) c)] Int)
                </p>
                <pre class="args">
                    (predicate-count a pred)
                </pre>
                <p class="doc">
                    <p>counts the number of elements satisfying the predicate function <code>pred</code> in an array.</p>

                </p>
            </div>
            <div class="binder">
                <a class="anchor" href="#prefix-array">
                    <h3 id="prefix-array">
                        prefix-array
                    </h3>
                </a>
                <div class="description">
                    defn
                </div>
                <p class="sig">
                    (λ [(Ref (Array a) StaticLifetime), Int] (Array a))
                </p>
                <pre class="args">
                    (prefix-array xs end-index)
                </pre>
                <p class="doc">
                    <p>gets a prefix array to <code>end-index</code>.</p>

                </p>
            </div>
            <div class="binder">
                <a class="anchor" href="#prn">
                    <h3 id="prn">
                        prn
                    </h3>
                </a>
                <div class="description">
                    defn
                </div>
                <p class="sig">
                    (λ [(Ref (Array a) b)] String)
                </p>
                <pre class="args">
                    (prn x)
                </pre>
                <p class="doc">
                    
                </p>
            </div>
            <div class="binder">
                <a class="anchor" href="#push-back">
                    <h3 id="push-back">
                        push-back
                    </h3>
                </a>
                <div class="description">
                    template
                </div>
                <p class="sig">
                    (λ [(Array a), a] (Array a))
                </p>
                <span>
                    
                </span>
                <p class="doc">
                    <p>adds an element <code>value</code> to the end of an array <code>a</code>.</p>

                </p>
            </div>
            <div class="binder">
                <a class="anchor" href="#push-back!">
                    <h3 id="push-back!">
                        push-back!
                    </h3>
                </a>
                <div class="description">
                    template
                </div>
                <p class="sig">
                    (λ [(Ref (Array a) b), a] ())
                </p>
                <span>
                    
                </span>
                <p class="doc">
                    <p>adds an element <code>value</code> to the end of an array <code>a</code> in-place.</p>

                </p>
            </div>
            <div class="binder">
                <a class="anchor" href="#range">
                    <h3 id="range">
                        range
                    </h3>
                </a>
                <div class="description">
                    defn
                </div>
                <p class="sig">
                    (λ [a, a, a] (Array a))
                </p>
                <pre class="args">
                    (range start end step)
                </pre>
                <p class="doc">
                    <p>creates an array from <code>start</code> to <code>end</code> with <code>step</code> between them (the elements must support <code>&lt;</code>, <code>&lt;=</code>, <code>&gt;=</code>, and <code>to-int</code>).</p>

                </p>
            </div>
            <div class="binder">
                <a class="anchor" href="#raw">
                    <h3 id="raw">
                        raw
                    </h3>
                </a>
                <div class="description">
                    template
                </div>
                <p class="sig">
                    (λ [(Array a)] (Ptr a))
                </p>
                <span>
                    
                </span>
                <p class="doc">
                    <p>returns an array <code>a</code> as a raw pointer—useful for interacting with C.</p>

                </p>
            </div>
            <div class="binder">
                <a class="anchor" href="#reduce">
                    <h3 id="reduce">
                        reduce
                    </h3>
                </a>
                <div class="description">
                    defn
                </div>
                <p class="sig">
                    (λ [(Ref ((λ a) [b, (Ref c StaticLifetime)] b) d), b, (Ref (Array c) StaticLifetime)] b)
                </p>
                <pre class="args">
                    (reduce f x xs)
                </pre>
                <p class="doc">
                    <p>will reduce an array <code>xs</code> into a single value using a function <code>f</code> that takes the reduction thus far and the next value. The initial reduction value is <code>x</code>.</p>
<p>As an example, consider this definition of <code>sum</code> based on <code>reduce</code>:</p>
<pre><code>(defn sum [x]
  (reduce &amp;(fn [x y] (+ x @y)) 0 x))
</code></pre>
<p>It will sum the previous sum with each new value, starting at <code>0</code>.</p>

                </p>
            </div>
            <div class="binder">
                <a class="anchor" href="#remove">
                    <h3 id="remove">
                        remove
                    </h3>
                </a>
                <div class="description">
                    defn
                </div>
                <p class="sig">
                    (λ [(Ref a b), (Array a)] (Array a))
                </p>
                <pre class="args">
                    (remove el arr)
                </pre>
                <p class="doc">
                    <p>removes all occurrences of the element <code>el</code> in the array <code>arr</code>, in place.</p>

                </p>
            </div>
            <div class="binder">
                <a class="anchor" href="#remove-nth">
                    <h3 id="remove-nth">
                        remove-nth
                    </h3>
                </a>
                <div class="description">
                    defn
                </div>
                <p class="sig">
                    (λ [Int, (Array a)] (Array a))
                </p>
                <pre class="args">
                    (remove-nth i arr)
                </pre>
                <p class="doc">
                    <p>removes element at index <code>idx</code> from the array <code>arr</code>.</p>

                </p>
            </div>
            <div class="binder">
                <a class="anchor" href="#repeat">
                    <h3 id="repeat">
                        repeat
                    </h3>
                </a>
                <div class="description">
                    defn
                </div>
                <p class="sig">
                    (λ [Int, (Ref ((λ a) [] b) c)] (Array b))
                </p>
                <pre class="args">
                    (repeat n f)
                </pre>
                <p class="doc">
                    <p>repeats the function <code>f</code> <code>n</code> times and stores the results in an array.</p>

                </p>
            </div>
            <div class="binder">
                <a class="anchor" href="#repeat-indexed">
                    <h3 id="repeat-indexed">
                        repeat-indexed
                    </h3>
                </a>
                <div class="description">
                    defn
                </div>
                <p class="sig">
                    (λ [Int, ((λ a) [Int] b)] (Array b))
                </p>
                <pre class="args">
                    (repeat-indexed n f)
                </pre>
                <p class="doc">
                    <p>repeats function <code>f</code> <code>n</code> times and stores the results in an array.</p>
<p>This is similar to <a href="#repeat"><code>repeat</code></a>, but the function <code>f</code> will be supplied with the index of the element.</p>

                </p>
            </div>
            <div class="binder">
                <a class="anchor" href="#replicate">
                    <h3 id="replicate">
                        replicate
                    </h3>
                </a>
                <div class="description">
                    defn
                </div>
                <p class="sig">
                    (λ [Int, (Ref a b)] (Array a))
                </p>
                <pre class="args">
                    (replicate n e)
                </pre>
                <p class="doc">
                    <p>repeats element <code>e</code> <code>n</code> times and stores the results in an array.</p>

                </p>
            </div>
            <div class="binder">
                <a class="anchor" href="#reverse">
                    <h3 id="reverse">
                        reverse
                    </h3>
                </a>
                <div class="description">
                    defn
                </div>
                <p class="sig">
                    (λ [(Array a)] (Array a))
                </p>
                <pre class="args">
                    (reverse a)
                </pre>
                <p class="doc">
                    <p>reverses an array.</p>

                </p>
            </div>
            <div class="binder">
                <a class="anchor" href="#sort">
                    <h3 id="sort">
                        sort
                    </h3>
                </a>
                <div class="description">
                    defn
                </div>
                <p class="sig">
                    (λ [(Array a)] (Array a))
                </p>
                <pre class="args">
                    (sort arr)
                </pre>
                <p class="doc">
                    <p>Perform an in-place heapsort of a given owned array.</p>

                </p>
            </div>
            <div class="binder">
                <a class="anchor" href="#sort!">
                    <h3 id="sort!">
                        sort!
                    </h3>
                </a>
                <div class="description">
                    defn
                </div>
                <p class="sig">
                    (λ [(Ref (Array a) StaticLifetime)] ())
                </p>
                <pre class="args">
                    (sort! arr)
                </pre>
                <p class="doc">
                    <p>Perform an in-place heapsort of a given array.</p>

                </p>
            </div>
            <div class="binder">
                <a class="anchor" href="#sort-by">
                    <h3 id="sort-by">
                        sort-by
                    </h3>
                </a>
                <div class="description">
                    defn
                </div>
                <p class="sig">
                    (λ [(Array a), (Ref ((λ b) [(Ref a StaticLifetime), (Ref a StaticLifetime)] Bool) c)] (Array a))
                </p>
                <pre class="args">
                    (sort-by arr f)
                </pre>
                <p class="doc">
                    <p>Perform an in-place heapsort of a given owned array by a comparison function.</p>

                </p>
            </div>
            <div class="binder">
                <a class="anchor" href="#sort-by!">
                    <h3 id="sort-by!">
                        sort-by!
                    </h3>
                </a>
                <div class="description">
                    defn
                </div>
                <p class="sig">
                    (λ [(Ref (Array a) StaticLifetime), (Ref ((λ b) [(Ref a StaticLifetime), (Ref a StaticLifetime)] Bool) c)] ())
                </p>
                <pre class="args">
                    (sort-by! arr f)
                </pre>
                <p class="doc">
                    <p>Perform an in-place heapsort of a given array by a comparison function.</p>

                </p>
            </div>
            <div class="binder">
                <a class="anchor" href="#sorted">
                    <h3 id="sorted">
                        sorted
                    </h3>
                </a>
                <div class="description">
                    defn
                </div>
                <p class="sig">
                    (λ [(Ref (Array a) b)] (Array a))
                </p>
                <pre class="args">
                    (sorted arr)
                </pre>
                <p class="doc">
                    <p>Perform a heapsort in a new copy of given array.</p>

                </p>
            </div>
            <div class="binder">
                <a class="anchor" href="#sorted-by">
                    <h3 id="sorted-by">
                        sorted-by
                    </h3>
                </a>
                <div class="description">
                    defn
                </div>
                <p class="sig">
                    (λ [(Ref (Array a) b), (Ref ((λ c) [(Ref a StaticLifetime), (Ref a StaticLifetime)] Bool) d)] (Array a))
                </p>
                <pre class="args">
                    (sorted-by arr f)
                </pre>
                <p class="doc">
                    <p>Perform a heapsort in a new copy of given array by a comparison function.</p>

                </p>
            </div>
            <div class="binder">
                <a class="anchor" href="#str">
                    <h3 id="str">
                        str
                    </h3>
                </a>
                <div class="description">
                    template
                </div>
                <p class="sig">
                    (λ [(Ref (Array a) b)] String)
                </p>
                <span>
                    
                </span>
                <p class="doc">
                    <p>converts an array to a string.</p>

                </p>
            </div>
            <div class="binder">
                <a class="anchor" href="#subarray">
                    <h3 id="subarray">
                        subarray
                    </h3>
                </a>
                <div class="description">
                    defn
                </div>
                <p class="sig">
                    (λ [(Ref (Array a) StaticLifetime), Int, Int] (Array a))
                </p>
                <pre class="args">
                    (subarray xs start-index end-index)
                </pre>
                <p class="doc">
                    <p>gets a subarray from <code>start-index</code> to <code>end-index</code>.</p>

                </p>
            </div>
            <div class="binder">
                <a class="anchor" href="#suffix-array">
                    <h3 id="suffix-array">
                        suffix-array
                    </h3>
                </a>
                <div class="description">
                    defn
                </div>
                <p class="sig">
                    (λ [(Ref (Array a) StaticLifetime), Int] (Array a))
                </p>
                <pre class="args">
                    (suffix-array xs start-index)
                </pre>
                <p class="doc">
                    <p>gets a suffix array from <code>start-index</code>.</p>

                </p>
            </div>
            <div class="binder">
                <a class="anchor" href="#sum">
                    <h3 id="sum">
                        sum
                    </h3>
                </a>
                <div class="description">
                    defn
                </div>
                <p class="sig">
                    (λ [(Ref (Array a) StaticLifetime)] a)
                </p>
                <pre class="args">
                    (sum xs)
                </pre>
                <p class="doc">
                    <p>sums an array (elements must support <code>+</code> and <code>zero</code>).</p>

                </p>
            </div>
            <div class="binder">
                <a class="anchor" href="#sum-length">
                    <h3 id="sum-length">
                        sum-length
                    </h3>
                </a>
                <div class="description">
                    defn
                </div>
                <p class="sig">
                    (λ [(Ref (Array (Array a)) StaticLifetime)] Int)
                </p>
                <pre class="args">
                    (sum-length xs)
                </pre>
                <p class="doc">
                    <p>returns the sum of lengths from a nested array <code>xs</code>.</p>

                </p>
            </div>
            <div class="binder">
                <a class="anchor" href="#swap">
                    <h3 id="swap">
                        swap
                    </h3>
                </a>
                <div class="description">
                    defn
                </div>
                <p class="sig">
                    (λ [(Array a), Int, Int] (Array a))
                </p>
                <pre class="args">
                    (swap a i j)
                </pre>
                <p class="doc">
                    <p>swaps the indices <code>i</code> and <code>j</code> of an array <code>a</code>.</p>

                </p>
            </div>
            <div class="binder">
                <a class="anchor" href="#swap!">
                    <h3 id="swap!">
                        swap!
                    </h3>
                </a>
                <div class="description">
                    defn
                </div>
                <p class="sig">
                    (λ [(Ref (Array a) StaticLifetime), Int, Int] ())
                </p>
                <pre class="args">
                    (swap! a i j)
                </pre>
                <p class="doc">
                    <p>swaps the indices <code>i</code> and <code>j</code> of an array <code>a</code> in place.</p>

                </p>
            </div>
            <div class="binder">
                <a class="anchor" href="#unreduce">
                    <h3 id="unreduce">
                        unreduce
                    </h3>
                </a>
                <div class="description">
                    defn
                </div>
                <p class="sig">
                    (λ [a, (Ref (λ [a] Bool)), (Ref (λ [a] a))] (Array a))
                </p>
                <pre class="args">
                    (unreduce start test step)
                </pre>
                <p class="doc">
                    <p>creates an array by producing values using <code>step</code> until they
no longer satisfy <code>test</code>. The initial value is <code>start</code>.</p>
<p>Example:</p>
<pre><code>; if we didn’t have Array.range, we could define it like this:
(defn range [start end step]
  (unreduce start &amp;(fn [x] (&lt; x (+ step end))) &amp;(fn [x] (+ x step)))
)
</code></pre>

                </p>
            </div>
            <div class="binder">
                <a class="anchor" href="#unsafe-first">
                    <h3 id="unsafe-first">
                        unsafe-first
                    </h3>
                </a>
                <div class="description">
                    defn
                </div>
                <p class="sig">
                    (λ [(Ref (Array a) StaticLifetime)] a)
                </p>
                <pre class="args">
                    (unsafe-first a)
                </pre>
                <p class="doc">
                    <p>takes the first element of an array.</p>
<p>Generates a runtime error if the array is empty.</p>

                </p>
            </div>
            <div class="binder">
                <a class="anchor" href="#unsafe-last">
                    <h3 id="unsafe-last">
                        unsafe-last
                    </h3>
                </a>
                <div class="description">
                    defn
                </div>
                <p class="sig">
                    (λ [(Ref (Array a) StaticLifetime)] a)
                </p>
                <pre class="args">
                    (unsafe-last a)
                </pre>
                <p class="doc">
                    <p>takes the last element of an array.</p>
<p>Generates a runtime error if the array is empty.</p>

                </p>
            </div>
            <div class="binder">
                <a class="anchor" href="#unsafe-nth">
                    <h3 id="unsafe-nth">
                        unsafe-nth
                    </h3>
                </a>
                <div class="description">
                    template
                </div>
                <p class="sig">
<<<<<<< HEAD
                    (λ [(Ref (Array a) StaticLifetime), Int] (Ref a StaticLifetime))
=======
                    (λ [(Ref (Array t)), Int] &amp;t)
>>>>>>> 340f3c22
                </p>
                <span>
                    
                </span>
                <p class="doc">
                    <p>gets a reference to the <code>n</code>th element from an array <code>a</code>.</p>

                </p>
            </div>
            <div class="binder">
<<<<<<< HEAD
=======
                <a class="anchor" href="#unsafe-raw">
                    <h3 id="unsafe-raw">
                        unsafe-raw
                    </h3>
                </a>
                <div class="description">
                    template
                </div>
                <p class="sig">
                    (λ [(Ref (Array t))] (Ptr t))
                </p>
                <span>
                    
                </span>
                <p class="doc">
                    <p>returns an array <code>a</code> as a raw pointer—useful for interacting with C.</p>

                </p>
            </div>
            <div class="binder">
>>>>>>> 340f3c22
                <a class="anchor" href="#zero">
                    <h3 id="zero">
                        zero
                    </h3>
                </a>
                <div class="description">
                    defn
                </div>
                <p class="sig">
                    (λ [] (Array a))
                </p>
                <pre class="args">
                    (zero)
                </pre>
                <p class="doc">
                    <p>returns the empty array.</p>

                </p>
            </div>
            <div class="binder">
                <a class="anchor" href="#zip">
                    <h3 id="zip">
                        zip
                    </h3>
                </a>
                <div class="description">
                    defn
                </div>
                <p class="sig">
                    (λ [(Ref ((λ a) [(Ref b StaticLifetime), (Ref c StaticLifetime)] d) e), (Ref (Array b) StaticLifetime), (Ref (Array c) StaticLifetime)] (Array d))
                </p>
                <pre class="args">
                    (zip f a b)
                </pre>
                <p class="doc">
                    <p>maps over two arrays using a function <code>f</code> that takes two arguments. It will produces a new array with the length of the shorter input.</p>
<p>The trailing elements of the longer array will be discarded.</p>

                </p>
            </div>
        </div>
    </body>
</html><|MERGE_RESOLUTION|>--- conflicted
+++ resolved
@@ -149,7 +149,7 @@
                 Array
             </h1>
             <div class="module-description">
-                
+
             </div>
             <div class="binder">
                 <a class="anchor" href="#=">
@@ -204,7 +204,7 @@
                     (λ [Int] (Array a))
                 </p>
                 <span>
-                    
+
                 </span>
                 <p class="doc">
                     <p>allocates an uninitialized array. You can initialize members using <a href="#aset-uninitialized"><code>aset-uninitialized</code></a>.</p>
@@ -244,7 +244,7 @@
                     (λ [(Array a), Int, a] (Array a))
                 </p>
                 <span>
-                    
+
                 </span>
                 <p class="doc">
                     <p>sets an array element at the index <code>n</code> to a new value.</p>
@@ -264,7 +264,7 @@
                     (λ [(Ref (Array a) b), Int, a] ())
                 </p>
                 <span>
-                    
+
                 </span>
                 <p class="doc">
                     <p>sets an array element at the index <code>n</code> to a new value in place.</p>
@@ -284,7 +284,7 @@
                     (λ [(Ref (Array a) b), Int, a] ())
                 </p>
                 <span>
-                    
+
                 </span>
                 <p class="doc">
                     <p>sets an uninitialized array member. The old member will not be deleted.</p>
@@ -384,7 +384,7 @@
                     (λ [(Ref (Array a) b)] (Array a))
                 </p>
                 <span>
-                    
+
                 </span>
                 <p class="doc">
                     <p>copies an array.</p>
@@ -446,7 +446,7 @@
                     (λ [(Array a)] ())
                 </p>
                 <span>
-                    
+
                 </span>
                 <p class="doc">
                     <p>deletes an array. This function should usually not be called manually.</p>
@@ -506,7 +506,7 @@
                     (λ [(Ref ((λ a) [(Ref b c)] Bool) d), (Array b)] (Array b))
                 </p>
                 <span>
-                    
+
                 </span>
                 <p class="doc">
                     <p>filters array members using a function. This function takes ownership.</p>
@@ -526,7 +526,7 @@
                     (λ [(Ref ((λ a) [b] b) c), (Array b)] (Array b))
                 </p>
                 <span>
-                    
+
                 </span>
                 <p class="doc">
                     <p>applies a function <code>f</code> to an array <code>a</code>. The type of the elements cannot change.</p>
@@ -671,7 +671,7 @@
                     (λ [(Ref (Array a) b)] Int)
                 </p>
                 <span>
-                    
+
                 </span>
                 <p class="doc">
                     <p>gets the length of the array.</p>
@@ -730,11 +730,7 @@
                     defn
                 </div>
                 <p class="sig">
-<<<<<<< HEAD
-                    (λ [(Ref (Array a) StaticLifetime), Int] (Maybe a))
-=======
                     (λ [(Ref (Array a)), Int] (Maybe a))
->>>>>>> 340f3c22
                 </p>
                 <pre class="args">
                     (nth xs index)
@@ -758,7 +754,7 @@
                     (λ [(Array a)] (Array a))
                 </p>
                 <span>
-                    
+
                 </span>
                 <p class="doc">
                     <p>removes the last element of an array and returns the new array.</p>
@@ -778,7 +774,7 @@
                     (λ [(Ref (Array a) b)] a)
                 </p>
                 <span>
-                    
+
                 </span>
                 <p class="doc">
                     <p>removes an element <code>value</code> from the end of an array <code>a</code> in-place and returns it.</p>
@@ -841,7 +837,7 @@
                     (prn x)
                 </pre>
                 <p class="doc">
-                    
+
                 </p>
             </div>
             <div class="binder">
@@ -857,7 +853,7 @@
                     (λ [(Array a), a] (Array a))
                 </p>
                 <span>
-                    
+
                 </span>
                 <p class="doc">
                     <p>adds an element <code>value</code> to the end of an array <code>a</code>.</p>
@@ -877,7 +873,7 @@
                     (λ [(Ref (Array a) b), a] ())
                 </p>
                 <span>
-                    
+
                 </span>
                 <p class="doc">
                     <p>adds an element <code>value</code> to the end of an array <code>a</code> in-place.</p>
@@ -917,7 +913,7 @@
                     (λ [(Array a)] (Ptr a))
                 </p>
                 <span>
-                    
+
                 </span>
                 <p class="doc">
                     <p>returns an array <code>a</code> as a raw pointer—useful for interacting with C.</p>
@@ -1203,7 +1199,7 @@
                     (λ [(Ref (Array a) b)] String)
                 </p>
                 <span>
-                    
+
                 </span>
                 <p class="doc">
                     <p>converts an array to a string.</p>
@@ -1409,14 +1405,10 @@
                     template
                 </div>
                 <p class="sig">
-<<<<<<< HEAD
-                    (λ [(Ref (Array a) StaticLifetime), Int] (Ref a StaticLifetime))
-=======
                     (λ [(Ref (Array t)), Int] &amp;t)
->>>>>>> 340f3c22
-                </p>
-                <span>
-                    
+                </p>
+                <span>
+
                 </span>
                 <p class="doc">
                     <p>gets a reference to the <code>n</code>th element from an array <code>a</code>.</p>
@@ -1424,29 +1416,6 @@
                 </p>
             </div>
             <div class="binder">
-<<<<<<< HEAD
-=======
-                <a class="anchor" href="#unsafe-raw">
-                    <h3 id="unsafe-raw">
-                        unsafe-raw
-                    </h3>
-                </a>
-                <div class="description">
-                    template
-                </div>
-                <p class="sig">
-                    (λ [(Ref (Array t))] (Ptr t))
-                </p>
-                <span>
-                    
-                </span>
-                <p class="doc">
-                    <p>returns an array <code>a</code> as a raw pointer—useful for interacting with C.</p>
-
-                </p>
-            </div>
-            <div class="binder">
->>>>>>> 340f3c22
                 <a class="anchor" href="#zero">
                     <h3 id="zero">
                         zero
