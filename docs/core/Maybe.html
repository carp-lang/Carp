<!DOCTYPE HTML>

<html>
    <head>
        <meta charset="UTF-8">
        <meta name="viewport" content="width=device-width, initial-scale=1.0, maximum-scale=1.0, user-scalable=0">
        <link rel="stylesheet" href="carp_style.css">
    </head>
    <body>
        <div class="content">
            <div class="logo">
                <a href="http://github.com/carp-lang/Carp">
                    <img src="logo.png">
                </a>
                <div class="title">
                    core
                </div>
                <div class="index">
                    <ul>
                        <li>
                            <a href="Dynamic.html">
                                Dynamic
                            </a>
                        </li>
                        <li>
                            <a href="Int.html">
                                Int
                            </a>
                        </li>
                        <li>
                            <a href="Byte.html">
                                Byte
                            </a>
                        </li>
                        <li>
                            <a href="Long.html">
                                Long
                            </a>
                        </li>
                        <li>
                            <a href="Bool.html">
                                Bool
                            </a>
                        </li>
                        <li>
                            <a href="Float.html">
                                Float
                            </a>
                        </li>
                        <li>
                            <a href="Double.html">
                                Double
                            </a>
                        </li>
                        <li>
                            <a href="Vector2.html">
                                Vector2
                            </a>
                        </li>
                        <li>
                            <a href="Vector3.html">
                                Vector3
                            </a>
                        </li>
                        <li>
                            <a href="VectorN.html">
                                VectorN
                            </a>
                        </li>
                        <li>
                            <a href="Geometry.html">
                                Geometry
                            </a>
                        </li>
                        <li>
                            <a href="Statistics.html">
                                Statistics
                            </a>
                        </li>
                        <li>
                            <a href="String.html">
                                String
                            </a>
                        </li>
                        <li>
                            <a href="Char.html">
                                Char
                            </a>
                        </li>
                        <li>
                            <a href="Pattern.html">
                                Pattern
                            </a>
                        </li>
                        <li>
                            <a href="Array.html">
                                Array
                            </a>
                        </li>
                        <li>
                            <a href="IO.html">
                                IO
                            </a>
                        </li>
                        <li>
                            <a href="System.html">
                                System
                            </a>
                        </li>
                        <li>
                            <a href="Debug.html">
                                Debug
                            </a>
                        </li>
                        <li>
                            <a href="Test.html">
                                Test
                            </a>
                        </li>
                        <li>
                            <a href="Bench.html">
                                Bench
                            </a>
                        </li>
                        <li>
                            <a href="Map.html">
                                Map
                            </a>
                        </li>
                        <li>
                            <a href="Maybe.html">
                                Maybe
                            </a>
                        </li>
                        <li>
                            <a href="Result.html">
                                Result
                            </a>
                        </li>
                        <li>
                            <a href="Pointer.html">
                                Pointer
                            </a>
                        </li>
                    </ul>
                </div>
            </div>
            <h1>
                Maybe
            </h1>
            <div class="module-description">
                
            </div>
            <div class="binder">
                <a class="anchor" href="#=">
                    <h3 id="=">
                        =
                    </h3>
                </a>
                <div class="description">
                    defn
                </div>
                <p class="sig">
                    (λ [(Ref (Maybe a) b), (Ref (Maybe a) c)] Bool)
                </p>
                <pre class="args">
                    (= a b)
                </pre>
                <p class="doc">
                    <p>equality is defined as the equality of both the constructor and the contained value, i.e. <code>(Just 1)</code> and <code>(Just 1)</code> are the same, but <code>(Just 1)</code> and <code>(Just 2)</code> are not.</p>

                </p>
            </div>
            <div class="binder">
                <a class="anchor" href="#Just">
                    <h3 id="Just">
                        Just
                    </h3>
                </a>
                <div class="description">
                    template
                </div>
                <p class="sig">
                    (λ [a] (Maybe a))
                </p>
                <span>
                    
                </span>
                <p class="doc">
                    <p>creates a <code>Just</code>.</p>

                </p>
            </div>
            <div class="binder">
                <a class="anchor" href="#Nothing">
                    <h3 id="Nothing">
                        Nothing
                    </h3>
                </a>
                <div class="description">
                    template
                </div>
                <p class="sig">
                    (λ [] (Maybe a))
                </p>
                <span>
                    
                </span>
                <p class="doc">
                    <p>creates a <code>Nothing</code>.</p>

                </p>
            </div>
            <div class="binder">
                <a class="anchor" href="#apply">
                    <h3 id="apply">
                        apply
                    </h3>
                </a>
                <div class="description">
                    defn
                </div>
                <p class="sig">
<<<<<<< HEAD
                    (λ [(Maybe a), ((λ b) [a] c)] (Maybe c))
=======
                    (λ [(Maybe a), (Ref (λ [a] b))] (Maybe b))
>>>>>>> 340f3c22
                </p>
                <pre class="args">
                    (apply a f)
                </pre>
                <p class="doc">
                    <p>applies a function to the value inside <code>a</code> if it is a <code>Just</code>, and wraps it up again. If it is <code>Nothing</code>, it is just returned.</p>

                </p>
            </div>
            <div class="binder">
                <a class="anchor" href="#copy">
                    <h3 id="copy">
                        copy
                    </h3>
                </a>
                <div class="description">
                    template
                </div>
                <p class="sig">
                    (λ [(Ref (Maybe a) b)] (Maybe a))
                </p>
                <span>
                    
                </span>
                <p class="doc">
                    <p>copies a <code>(Maybe a)</code>.</p>

                </p>
            </div>
            <div class="binder">
                <a class="anchor" href="#delete">
                    <h3 id="delete">
                        delete
                    </h3>
                </a>
                <div class="description">
                    template
                </div>
                <p class="sig">
                    (λ [(Maybe a)] ())
                </p>
                <span>
                    
                </span>
                <p class="doc">
                    <p>deletes a <code>(Maybe a)</code>. Should usually not be called manually.</p>

                </p>
            </div>
            <div class="binder">
                <a class="anchor" href="#from">
                    <h3 id="from">
                        from
                    </h3>
                </a>
                <div class="description">
                    defn
                </div>
                <p class="sig">
                    (λ [(Maybe a), a] a)
                </p>
                <pre class="args">
                    (from a dflt)
                </pre>
                <p class="doc">
                    <p>is an unwrapper that will get the value from a <code>Just</code>, or a default value if a <code>Nothing</code> is passed.</p>

                </p>
            </div>
            <div class="binder">
                <a class="anchor" href="#from-ptr">
                    <h3 id="from-ptr">
                        from-ptr
                    </h3>
                </a>
                <div class="description">
                    defn
                </div>
                <p class="sig">
                    (λ [(Ptr a)] (Maybe a))
                </p>
                <pre class="args">
                    (from-ptr a)
                </pre>
                <p class="doc">
                    <p>Creates a <code>(Maybe a)</code> from a <code>(Ptr a)</code>. If the <code>Ptr</code> was
<code>NULL</code>, this function will return <code>Nothing</code>.</p>

                </p>
            </div>
            <div class="binder">
                <a class="anchor" href="#get-tag">
                    <h3 id="get-tag">
                        get-tag
                    </h3>
                </a>
                <div class="description">
                    instantiate
                </div>
                <p class="sig">
                    (λ [(Ref (Maybe a) b)] Int)
                </p>
                <span>
                    
                </span>
                <p class="doc">
                    <p>Gets the tag from a <code>Maybe</code>.</p>

                </p>
            </div>
            <div class="binder">
                <a class="anchor" href="#just?">
                    <h3 id="just?">
                        just?
                    </h3>
                </a>
                <div class="description">
                    defn
                </div>
                <p class="sig">
                    (λ [(Ref (Maybe a) b)] Bool)
                </p>
                <pre class="args">
                    (just? a)
                </pre>
                <p class="doc">
                    <p>checks whether the given value <code>a</code> is a <code>Just</code>.</p>
<p>It is the inverse of <a href="#nothing?"><code>nothing?</code></a>.</p>

                </p>
            </div>
            <div class="binder">
                <a class="anchor" href="#nothing?">
                    <h3 id="nothing?">
                        nothing?
                    </h3>
                </a>
                <div class="description">
                    defn
                </div>
                <p class="sig">
                    (λ [(Ref (Maybe a) b)] Bool)
                </p>
                <pre class="args">
                    (nothing? a)
                </pre>
                <p class="doc">
                    <p>checks whether the given value <code>a</code> is a <code>Nothing</code>.</p>
<p>It is the inverse of <a href="#just?"><code>just?</code></a>.</p>

                </p>
            </div>
            <div class="binder">
                <a class="anchor" href="#or-zero">
                    <h3 id="or-zero">
                        or-zero
                    </h3>
                </a>
                <div class="description">
                    defn
                </div>
                <p class="sig">
                    (λ [(Maybe a)] a)
                </p>
                <pre class="args">
                    (or-zero a)
                </pre>
                <p class="doc">
                    <p>is an unwrapper that will get the value from a <code>Just</code>, or build
a value using <code>zero</code> if a <code>Nothing</code> is passed.</p>

                </p>
            </div>
            <div class="binder">
                <a class="anchor" href="#prn">
                    <h3 id="prn">
                        prn
                    </h3>
                </a>
                <div class="description">
                    template
                </div>
                <p class="sig">
                    (λ [(Ref (Maybe a) b)] String)
                </p>
                <span>
                    
                </span>
                <p class="doc">
                    <p>stringifies a <code>&quot;Maybe&quot;</code>.</p>

                </p>
            </div>
            <div class="binder">
                <a class="anchor" href="#str">
                    <h3 id="str">
                        str
                    </h3>
                </a>
                <div class="description">
                    template
                </div>
                <p class="sig">
                    (λ [(Ref (Maybe a) b)] String)
                </p>
                <span>
                    
                </span>
                <p class="doc">
                    <p>stringifies a <code>&quot;Maybe&quot;</code>.</p>

                </p>
            </div>
            <div class="binder">
                <a class="anchor" href="#to-result">
                    <h3 id="to-result">
                        to-result
                    </h3>
                </a>
                <div class="description">
                    defn
                </div>
                <p class="sig">
                    (λ [(Maybe a), b] (Result a b))
                </p>
                <pre class="args">
                    (to-result a error)
                </pre>
                <p class="doc">
                    <p>is a function that will convert a <code>Maybe</code> to a <code>Result</code>, where a <code>Just</code> becomes a <code>Success</code> and a <code>Nothing</code> becomes an <code>Error</code>.</p>
<p>You’ll also need to provide an error message <code>error</code> that is given to the <code>Error</code> constructor if necessary.</p>

                </p>
            </div>
            <div class="binder">
                <a class="anchor" href="#unsafe-from">
                    <h3 id="unsafe-from">
                        unsafe-from
                    </h3>
                </a>
                <div class="description">
                    defn
                </div>
                <p class="sig">
                    (λ [(Maybe a)] a)
                </p>
                <pre class="args">
                    (unsafe-from a)
                </pre>
                <p class="doc">
                    <p>is an unsafe unwrapper that will get the value from a <code>Just</code>. If <code>a</code> is <code>Nothing</code>, a runtime error will be generated.</p>

                </p>
            </div>
            <div class="binder">
                <a class="anchor" href="#unsafe-ptr">
                    <h3 id="unsafe-ptr">
                        unsafe-ptr
                    </h3>
                </a>
                <div class="description">
                    defn
                </div>
                <p class="sig">
<<<<<<< HEAD
                    (λ [(Ref (Maybe a) b)] (Ptr a))
=======
                    (λ [(Ref (Maybe a))] (Ptr a))
>>>>>>> 340f3c22
                </p>
                <pre class="args">
                    (unsafe-ptr a)
                </pre>
                <p class="doc">
                    <p>Creates a <code>(Ptr a)</code> from a <code>(Maybe a)</code>. If the <code>Maybe</code> was
<code>Nothing</code>, this function will return a <code>NULL</code> value.</p>

                </p>
            </div>
        </div>
    </body>
</html><|MERGE_RESOLUTION|>--- conflicted
+++ resolved
@@ -149,7 +149,7 @@
                 Maybe
             </h1>
             <div class="module-description">
-                
+
             </div>
             <div class="binder">
                 <a class="anchor" href="#=">
@@ -184,7 +184,7 @@
                     (λ [a] (Maybe a))
                 </p>
                 <span>
-                    
+
                 </span>
                 <p class="doc">
                     <p>creates a <code>Just</code>.</p>
@@ -204,7 +204,7 @@
                     (λ [] (Maybe a))
                 </p>
                 <span>
-                    
+
                 </span>
                 <p class="doc">
                     <p>creates a <code>Nothing</code>.</p>
@@ -221,11 +221,7 @@
                     defn
                 </div>
                 <p class="sig">
-<<<<<<< HEAD
-                    (λ [(Maybe a), ((λ b) [a] c)] (Maybe c))
-=======
                     (λ [(Maybe a), (Ref (λ [a] b))] (Maybe b))
->>>>>>> 340f3c22
                 </p>
                 <pre class="args">
                     (apply a f)
@@ -248,7 +244,7 @@
                     (λ [(Ref (Maybe a) b)] (Maybe a))
                 </p>
                 <span>
-                    
+
                 </span>
                 <p class="doc">
                     <p>copies a <code>(Maybe a)</code>.</p>
@@ -268,7 +264,7 @@
                     (λ [(Maybe a)] ())
                 </p>
                 <span>
-                    
+
                 </span>
                 <p class="doc">
                     <p>deletes a <code>(Maybe a)</code>. Should usually not be called manually.</p>
@@ -329,7 +325,7 @@
                     (λ [(Ref (Maybe a) b)] Int)
                 </p>
                 <span>
-                    
+
                 </span>
                 <p class="doc">
                     <p>Gets the tag from a <code>Maybe</code>.</p>
@@ -412,7 +408,7 @@
                     (λ [(Ref (Maybe a) b)] String)
                 </p>
                 <span>
-                    
+
                 </span>
                 <p class="doc">
                     <p>stringifies a <code>&quot;Maybe&quot;</code>.</p>
@@ -432,7 +428,7 @@
                     (λ [(Ref (Maybe a) b)] String)
                 </p>
                 <span>
-                    
+
                 </span>
                 <p class="doc">
                     <p>stringifies a <code>&quot;Maybe&quot;</code>.</p>
@@ -490,11 +486,7 @@
                     defn
                 </div>
                 <p class="sig">
-<<<<<<< HEAD
-                    (λ [(Ref (Maybe a) b)] (Ptr a))
-=======
                     (λ [(Ref (Maybe a))] (Ptr a))
->>>>>>> 340f3c22
                 </p>
                 <pre class="args">
                     (unsafe-ptr a)
