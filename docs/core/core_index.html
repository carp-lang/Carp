--- conflicted
+++ resolved
@@ -159,13 +159,8 @@
                                 </a>
                             </li>
                             <li>
-<<<<<<< HEAD
-                                <a href="Opaque.html">
-                                    Opaque
-=======
                                 <a href="Phantom.html">
                                     Phantom
->>>>>>> 753deaf0
                                 </a>
                             </li>
                         </ul>
