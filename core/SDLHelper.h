--- conflicted
+++ resolved
@@ -54,11 +54,7 @@
     return *a;
 }
 
-<<<<<<< HEAD
-string SDL_Keycode_str(SDL_Keycode a) {
-=======
 String Keycode_str(SDL_Keycode a) {
->>>>>>> b19aa7a9
     char *buffer = CARP_MALLOC(32);
     snprintf(buffer, 32, "%d", a);
     return buffer;
