--- conflicted
+++ resolved
@@ -193,13 +193,12 @@
   printf("ret = %d\n", x);
 }
 
-<<<<<<< HEAD
 #ifdef WIN32
 EXPORT void sleep(int millis) {
 	carp_sleep(millis);
 }
 #endif
-=======
+
 typedef struct {
   float x;
   float y;
@@ -237,6 +236,5 @@
   return strdup(buffer);
 }
 
->>>>>>> 3b55cae4
 
 #endif