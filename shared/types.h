#pragma once

typedef struct carp_thread* carp_thread_t;
typedef void(*carp_thread_routine)(void* arg);

typedef struct carp_library* carp_library_t;

/* Init/shutdown */

void carp_platform_init();

void carp_platform_shutdown();

/* --- Threads --- */

carp_thread_t carp_thread_create(carp_thread_routine thread_routine, void* arg);

void carp_thread_destroy(carp_thread_t thread);

/* --- Timing --- */

int carp_millitime();

/* --- Libraries --- */

carp_library_t carp_load_library(const char* name);

int carp_unload_library(carp_library_t lib);

void* carp_find_symbol(carp_library_t lib, const char * name);

char* carp_get_load_library_error();

/* -- misc -- */

void carp_sleep(int millis);

<<<<<<< HEAD
typedef enum CARP_PLATFORM {
	CARP_PLATFORM_OSX = 0,
	CARP_PLATFORM_WINDOWS = 1,
	CARP_PLATFORM_LINUX = 2,
	CARP_PLATFORM_UNKNOWN = 100
} CARP_PLATFORM;

CARP_PLATFORM carp_get_platform();
=======
typedef struct {
  int count;
  void *data;
} Array;
>>>>>>> 75907c30
<|MERGE_RESOLUTION|>--- conflicted
+++ resolved
@@ -35,7 +35,6 @@
 
 void carp_sleep(int millis);
 
-<<<<<<< HEAD
 typedef enum CARP_PLATFORM {
 	CARP_PLATFORM_OSX = 0,
 	CARP_PLATFORM_WINDOWS = 1,
@@ -44,9 +43,8 @@
 } CARP_PLATFORM;
 
 CARP_PLATFORM carp_get_platform();
-=======
+
 typedef struct {
   int count;
   void *data;
 } Array;
->>>>>>> 75907c30
