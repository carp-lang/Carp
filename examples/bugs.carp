--- conflicted
+++ resolved
@@ -18,13 +18,6 @@
 ;; Instantiating generic struct with ref-type fails:
 ;; (deftype (Triv a) [x a])
 ;; (defn g [] (Triv.init &123))
-<<<<<<< HEAD
-=======
-
-;; (defn main []
-;;   (println* &(g)))
->>>>>>> 545a3679
-
 ;; (defn main []
 ;;   (println* &(g)))
 
@@ -37,18 +30,9 @@
         _ (S.set-f s @"bye")]
     (IO.println r)))
 
-;; Danglinge reference to variable.
+;; Dangling reference to variable.
 (defn main []
-<<<<<<< HEAD
   (let [s @"hello"
         r &s]
     (do (String.delete s)
-        (IO.println r))))
-=======
-  (let-do [t [1 2 3]
-           t-field (Array.nth &t 1)]
-    (do
-      (IO.println &(str @t-field))
-      (set! &t [4 5 6])
-      (IO.println &(str @t-field)))))
->>>>>>> 545a3679
+        (IO.println r))))